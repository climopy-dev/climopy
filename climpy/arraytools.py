--- conflicted
+++ resolved
@@ -125,11 +125,11 @@
 
     Parameters
     ----------
-    data : array-like
+    data : ndarray
         Input data.
     shape : list of int
         Desired shape of reconstructed array.
-    nflat : int or None
+    nflat : int or None, optional
         Number of dimensions unflattened -- default is to
         choose rank-1, i.e. enough to restore from a rank 2 array.
     """
@@ -172,11 +172,6 @@
     data = np.reshape(data, (*data.shape[:-nflat], np.prod(data.shape[-nflat:]).astype(int)), order='F')
     return data, shape
 
-<<<<<<< HEAD
-def unpermute(data, source=-1, destination=-1):
-    """Undoes action of `permute`. Usage is identical."""
-    data = np.moveaxis(data, destination, source)
-=======
 def trail_unflatten(data, shape, nflat=None):
     """
     Undoes action of `trail_flatten`.
@@ -200,5 +195,4 @@
     if not all(s1==s2 for s1,s2 in zip(data.shape[:-1], shape[:-nflat])):
         raise ValueError(f'Leading dimensions on data, {data.shape[:-1]}, do not match leading dimensions on new shape, {shape[:-nflat]}.')
     data = np.reshape(data, shape, order='F')
->>>>>>> 5f04626d
     return data
