#!/usr/bin/env python3
"""
Define and register the default variables, transformations, and derivations.
"""
import warnings

import numpy as np

from . import const
from .accessor import register_derivation, register_transformation
from .cfvariable import vreg
from .internals import ic  # noqa: F401
from .internals.warnings import ClimoPyWarning
from .unit import ureg

# Global constant
# TODO: Let add_cell_measures and other accessor get() operators
# accept keyword arguments passed to derivation functions.
TROPOSPHERE = True

# Ignore override warnings arising due to autoreload. Only want to issue warnings
# when users are *manually* overriding things.
with warnings.catch_warnings():
    warnings.simplefilter('ignore', category=ClimoPyWarning)

    # Coordinates and cell methods
    # NOTE: Vertical and time units are so varied that we do not include them.
    vreg.define('longitude', 'longitude', 'degE', axis_formatter='deg')
    vreg.define('latitude', 'latitude', 'degN', axis_scale='sine', axis_formatter='deg')  # noqa: E501
    vreg.define('cell_length', 'cell length', 'km')  # longitude
    vreg.define('cell_width', 'cell depth', 'km')  # latitude
    vreg.define('cell_height', 'cell height', 'kg m^-2')
    vreg.define('cell_duration', 'cell duration', 'days')
    vreg.define('cell_area', 'cell area', 'km^2')
    vreg.define('cell_volume', 'cell volume', 'kg')

    # Coordinate derivations
    # TODO: Rely on default standard name construction
    vreg.define('meridional_coordinate', 'meridional coordinate', 'km')
    vreg.define('cosine_latitude', 'cosine latitude', '')
    vreg.define('coriolis_parameter', 'Coriolis parameter', 's^-1')
    vreg.define('beta_parameter', 'beta parameter', 'm^-1 s^-1')
    vreg.define('reference_height', 'reference height', 'km')
    vreg.define('reference_density', 'reference density', 'kg m^-3')
    vreg.define('reference_potential_temperature', 'reference potential temperature', 'K')  # noqa: E501

    # Variable derivations
    # TODO: Add to these
    vreg.define('energy', 'energy', 'MJ m^-2 100hPa^-1')  # static/kinetic
    vreg.define('energy_flux', 'vertical energy flux', 'W m^-2 100hPa^-1')
    vreg.define('meridional_energy_flux', 'meridional energy flux', 'MJ m^-2 100hPa^-1 m s^-1')  # noqa: E501
    vreg.define('momentum', 'momentum', 'm s^-1')
    vreg.define('meridional_momentum_flux', 'meridional momentum flux', 'm^2 s^-2')
    vreg.define('acceleration', 'acceleration', 'm s^-1 day^-1')

    # Register coordinate-related transformations and derivations
    @register_transformation('latitude', 'meridional_coordinate')
    def meridional_coordinate(da):
        return (const.a * da).climo.to_units('km')

    @register_transformation('latitude', 'cosine_latitude')
    def cosine_latitude(da):
        return np.cos(da)

    @register_transformation('latitude', 'coriolis_parameter')
    def coriolis_parameter(da):
        return 2 * const.Omega * np.sin(da)

    @register_transformation('latitude', 'beta_parameter')
    def beta_parameter(da):
        return np.abs(2 * const.Omega * np.cos(da)) / const.a

    @register_transformation('vertical', 'reference_height')
    def reference_height(da):
        return (const.H * np.log(const.p0 / da)).climo.to_units('km')

    @register_transformation('vertical', 'reference_density')
    def reference_density(da):
        return (da / (const.Rd * ureg('300K'))).climo.to_units('kg m^-3')

    @register_transformation('vertical', 'reference_potential_temperature')
    def reference_potential_temperature(da):
        return ureg('300K') * (const.p0 / da).climo.to_units('') ** const.kappa

    @register_derivation('cell_length')
    def cell_length(self):
        # NOTE: Add measures as coords to be consistent with result of ds['cell_length']
        # for datasets with measures already present in coordinates, while preventing
        # the recalculation of exact same measures.
        data = const.a * self.coords['cosine_latitude'] * self.coords['longitude_delta']  # noqa: E501
        data = data.climo.to_units('km')  # removes 'deg'
        data.name = 'cell_length'  # avoids calculation of other measures
        return data.climo.add_cell_measures(length=data)

    @register_derivation('cell_width')
    def cell_width(self):
        # NOTE: Width is interpreted as if looking northward at 3D cell rectangle.
        # Think of width as 'into the back' instead of 'across the front'
        data = const.a * self.coords['latitude_delta']
        data = data.climo.to_units('km')  # removes 'deg'
        data.name = 'cell_width'
        return data.climo.add_cell_measures(width=data)

    @register_derivation('cell_duration')
    def cell_duration(self):
        # NOTE: Xarray coerces datetime.timedelta arrays resulting from cftime
        # subtraction into native timedelta64 arrays. See _make_coords for details.
        data = self.coords['time_delta']
        if data.data.dtype.kind == 'm':  # datetime64, if time coordinate was decoded
            data = ureg.days * data.dt.days
        data = data.climo.to_units('days')
        data.name = 'cell_duration'
        return data.climo.add_cell_measures(duration=data)

    @register_derivation('cell_height')
    def cell_height(self):
        # WARNING: Previously used air_pressure_at_mean_sea_level for aquaplanet
        # models but better instead to always use surface pressure... otherwise
        # this will give weird weightings for datasets with realistic topography.
        type_ = self.cf.vertical_type
        if type_ == 'temperature':
            data = self.vars['pseudo_density'] * self.coords['vertical_delta']
        elif type_ == 'pressure':
            ps = None
            data = bnds = self.coords['vertical_bnds']
            if TROPOSPHERE and 'air_temperature' in self.vars:
                # Contract too-high near-tropopause bounds onto tropopuse
                pt = 0 * data + self.get('trop', add_cell_measures=False)
                data = (data + 0 * pt).transpose(*pt.dims)
                mask = data.data < pt.data
                data.data[mask] = pt.data[mask]
            if 'surface_air_pressure' in self.vars:
                # Contract too-low near-surface bounds onto surface pressure
                ps = 0 * data + self.vars['surface_air_pressure']
                data = (data + 0 * ps).transpose(*ps.dims)
                mask = data.data > ps.data
                data.data[mask] = ps.data[mask]
<<<<<<< HEAD
                # Expand near-surface vertical bounds to actual surface
                idx = {}
                if 'vertical' not in bnds.cf.sizes:
                    idx['bnds'] = bnds.data.argmax()  # e.g. single-level
                    pass
                else:
                    idx['bnds'] = bnds.cf.isel(vertical=0).data.argmax()
=======
                # Expand too-high surface bounds onto surface pressure
                idx = {'bnds': bnds.data.argmax()}  # e.g. single-level
                if 'vertical' in bnds.cf.sizes:
>>>>>>> 8b9b8d8b
                    idx['vertical'] = bnds.isel(bnds=0).data.argmax()
                    idx['bnds'] = bnds.cf.isel(vertical=0).data.argmax()
                mask = data.climo[idx].data < ps.climo[idx].data
                data.climo[idx].data[mask] = ps.climo[idx].data[mask]
            data = data.diff('bnds').isel(bnds=0)
            data = data / const.g
        elif type_ == 'hybrid':
            raise NotImplementedError(
                'Cell height for hybrid coordinates not yet implemented.'
            )
        else:
            raise NotImplementedError(
                f'Unknown cell height for vertical type {type_!r}.'
            )
        data = data.climo.to_units('kg m^-2')
        if data.dims:  # non-scalar
            data.data[data.data < 0] = ureg.Quantity(0, 'kg m^-2')
        elif data.data < 0:
            data.data = ureg.Quantity(0, 'kg m^-2')
        data = data.fillna(0)  # seems to work without units in the 'fill' part
        data.name = 'cell_height'
        return data.climo.add_cell_measures(height=data)<|MERGE_RESOLUTION|>--- conflicted
+++ resolved
@@ -135,21 +135,11 @@
                 data = (data + 0 * ps).transpose(*ps.dims)
                 mask = data.data > ps.data
                 data.data[mask] = ps.data[mask]
-<<<<<<< HEAD
-                # Expand near-surface vertical bounds to actual surface
-                idx = {}
-                if 'vertical' not in bnds.cf.sizes:
-                    idx['bnds'] = bnds.data.argmax()  # e.g. single-level
-                    pass
-                else:
-                    idx['bnds'] = bnds.cf.isel(vertical=0).data.argmax()
-=======
                 # Expand too-high surface bounds onto surface pressure
                 idx = {'bnds': bnds.data.argmax()}  # e.g. single-level
                 if 'vertical' in bnds.cf.sizes:
->>>>>>> 8b9b8d8b
+                    idx['bnds'] = bnds.cf.isel(vertical=0).data.argmax()
                     idx['vertical'] = bnds.isel(bnds=0).data.argmax()
-                    idx['bnds'] = bnds.cf.isel(vertical=0).data.argmax()
                 mask = data.climo[idx].data < ps.climo[idx].data
                 data.climo[idx].data[mask] = ps.climo[idx].data[mask]
             data = data.diff('bnds').isel(bnds=0)
