--- conflicted
+++ resolved
@@ -232,15 +232,9 @@
 **kwargs
     Passed to `~.utils.find` or `~ClimoAccessor.truncate`.
 """
-<<<<<<< HEAD
+docstring._snippet_manager['template_absminmax'] = _template_absminmax
 docstring._snippet_manager['template_minmax'] = _template_minmax
-docstring._snippet_manager['template_absminmax'] = _template_absminmax
 docstring._snippet_manager['template_argloc'] = _template_argloc
-=======
-docstring.snippets['template_absminmax'] = _template_absminmax
-docstring.snippets['template_minmax'] = _template_minmax
-docstring.snippets['template_argloc'] = _template_argloc
->>>>>>> 1605709c
 
 # Differentiation
 _template_divcon = r"""
@@ -3105,13 +3099,12 @@
                 data = 1.0 / data
         name = data.name
         dims = data.dims
-<<<<<<< HEAD
         source = source or data
         hist_keys = ('bins',)
         avg_keys = ('skipna', 'weight')
         cov_keys = ('lag', 'ilag', 'maxlag', 'imaxlag')
         fit_keys = ('maxlag', 'imaxlag', 'maxlag_fit', 'imaxlag_fit')
-        find_keys = ('diff', 'which', 'centered', 'sep', 'seed', 'ntrack', 'dim_track')
+        find_keys = ('diff', 'which', 'centered', 'maxn', 'seed', 'sep', 'dim_track')
         reduce_methods = {
             'autocorr': ('autocorr', cov_keys, {}),
             'autocovar': ('autocovar', cov_keys, {}),
@@ -3139,34 +3132,6 @@
             'absargmax': ('absargmax', find_keys, {}),
             'slope': ('slope', (), {}),
             'timescale': ('timescale', fit_keys, {}),
-=======
-        src = dataset or data
-        find_names = (
-            'min', 'max', 'absmin', 'absmax', 'argmax', 'argmin',
-            'absargmin', 'absargmax', 'argzero',
-        )
-        average_names = {
-            'int': ('integral', {}),
-            'avg': ('average', {}),
-            'anom': ('anomaly', {}),
-            'lcumint': ('cumintegral', {}),
-            'rcumint': ('cumintegral', {'reverse': True}),
-            'lcumavg': ('cumaverage', {}),
-            'rcumavg': ('cumaverage', {'reverse': True}),
-            'lcumanom': ('cumanomaly', {}),
-            'rcumanom': ('cumanomaly', {'reverse': True}),
-            'mean': ('mean', {}),
-            'sum': ('sum', {}),
-        }
-        method_keys = {  # keyword args that can be passed to different methods
-            'autocorr': ('lag', 'ilag', 'maxlag', 'imaxlag'),
-            'autocovar': ('lag', 'ilag', 'maxlag', 'imaxlag'),
-            'average': ('skipna',),
-            'find': ('dim_track', 'diff', 'which', 'centered', 'nmax', 'seed', 'sep'),
-            'hist': ('bins',),
-            'slope': (),
-            'timescale': ('maxlag', 'imaxlag', 'maxlag_fit', 'imaxlag_fit'),
->>>>>>> 1605709c
         }
         if mask is not None:
             raise NotImplementedError('Mask application not yet implemented')
@@ -3768,17 +3733,9 @@
 
         return wavelen
 
-<<<<<<< HEAD
     @quant.while_xarray_dequantified
     @quack._keep_cell_attrs
-    def _find_extrema(
-        self, dim, abs=False, arg=False, which='max', dim_track=None, **kwargs
-    ):
-=======
-    @_while_dequantified
-    @_keep_cell_attrs
     def _find_extrema(self, dim, abs=False, arg=False, which='max', **kwargs):
->>>>>>> 1605709c
         """
         Find local or global extrema or their locations.
         """
