--- conflicted
+++ resolved
@@ -22,8 +22,14 @@
 from .internals import _make_stopwatch  # noqa: F401
 from .internals import ic  # noqa: F401
 from .internals import _first_unique, docstring, quack, warnings
-from .unit import _longitude_units, _latitude_units
-from .unit import decode_units, encode_units, format_units, ureg
+from .unit import (
+    _latitude_units,
+    _longitude_units,
+    decode_units,
+    encode_units,
+    format_units,
+    ureg,
+)
 
 __all__ = [
     'ClimoAccessor',
@@ -1275,9 +1281,6 @@
             if outer := self._find_this_transformation(idest, dest):  # noqa: E501
                 return lambda da, **kwargs: outer(transformation(da, **kwargs))
 
-<<<<<<< HEAD
-    def _iter_data_vars(self, include_dataset=False):
-=======
     def _find_params(self, allow_empty=False, return_reference=False):
         """
         Iterte over parameter coordinates (identified as cfvariables with references).
@@ -1285,7 +1288,7 @@
         coords = {}
         for dim, coord in self.data.coords.items():
             try:
-                cfvariable = coord.climo._cf_variable(use_methods=False)
+                cfvariable = coord.climo._cf_variable(use_cf_attrs=False)
                 reference = cfvariable.reference
             except AttributeError:
                 continue
@@ -1295,8 +1298,7 @@
             raise RuntimeError('No parameter dimensions found.')
         return coords
 
-    def _iter_data_vars(self, dataset=False):
->>>>>>> 9b4ab8cd
+    def _iter_data_vars(self, include_dataset=False):
         """
         Iterate over non-coordinate DataArrays. If this is a DataArray just yield it.
         """
@@ -2185,25 +2187,8 @@
         if key not in ('1', '2', 'anom', 'anomaly', 'ratio'):
             raise ValueError(f'Invalid pair spec {key!r}.')
         data = self.data
-<<<<<<< HEAD
-        dims_param = {}
-        for dim, coord in data.coords.items():
-            if coord.size == 1:
-                continue
-            try:
-                cfvariable = coord.climo._cf_variable(use_cf_attrs=False)  # fast
-                reference = cfvariable.reference
-            except AttributeError:
-                continue
-            if reference is not None:
-                dims_param[dim] = reference
-
-        # Find "anomaly-pair" axes and parametric axes
-        dims_pair = tuple(dim for dim in dims_param if data.sizes[dim] == 2)
-=======
         dims_param = self._find_params(return_reference=True)
         dims_pair = tuple(dim for dim in dims_param if data.sizes.get(dim, 0) == 2)
->>>>>>> 9b4ab8cd
         if dims_pair:
             if len(dims_pair) > 1:
                 warnings._warn_climopy(
@@ -2668,17 +2653,6 @@
         first coordinate whose `~ClimoDataArrayAccessor.cfvariable` has a non-empty
         ``reference`` attribute.
         """
-<<<<<<< HEAD
-        for dim, coord in self.data.coords.items():
-            try:
-                cfvariable = coord.climo._cf_variable(use_cf_attrs=False)  # fast
-                reference = cfvariable.reference
-            except AttributeError:
-                continue
-            if reference is not None:
-                return coord
-        raise RuntimeError('No parameter dimensions found.')
-=======
         coords = self._find_params()
         if len(coords) > 1:
             warnings._warn_climopy(
@@ -2695,7 +2669,6 @@
         have non-empty ``reference`` attributes.
         """
         return tuple(self._find_params(allow_empty=True).values())
->>>>>>> 9b4ab8cd
 
     @property
     def variable_registry(self):
@@ -2878,14 +2851,11 @@
                     key = self.cf._encode_name(coord, *attrs)
                 except KeyError:
                     continue
-<<<<<<< HEAD
                 if coord == name:
                     cf_name = key
                 if any(coord in dims for dims, _ in methods):
                     kwargs[key] = [m for dims, m in methods if coord in dims]
-                elif da.size > 1 or da.isnull():
-                    pass
-                else:
+                elif da.size == 1 and not da.isnull():
                     value = da.item()
                     if 'units' in da.attrs and np.issubdtype(da.data.dtype, np.number):
                         value *= decode_units(da.attrs['units'])
@@ -2898,22 +2868,6 @@
             # cell area even if their name and standard_name do not match. This also
             # handles e.g. latitude='argmax' reduction methods in which the DataArray
             # corresponds to some coordinate measure of a different physical variable.
-=======
-                if any(coord in dims for dims, _ in methods):
-                    kwargs[coordinate] = [m for dims, m in methods if coord in dims]
-                elif coord == name:
-                    pass
-                elif da.size == 1 and not da.isnull():
-                    units = parse_units(da.attrs['units']) if 'units' in da.attrs else 1
-                    if np.issubdtype(da.data.dtype, np.str):  # noqa: E501
-                        kwargs['label'] = [da.item()]
-                    else:
-                        kwargs[coordinate] = [units * da.item()]
-
-            # Find if DataArray corresponds to a variable but its values and name
-            # correspond to a coordinate. This happens e.g. with 'argmax'. Also try
-            # to avoid e.g. name='ehf' combined with long_name='latitude'.
->>>>>>> 9b4ab8cd
             parent_name = data.attrs.get('parent_name', None)
             if cf_name in kwargs and not self._is_coordinate_bounds:
                 if parent_name is None:
