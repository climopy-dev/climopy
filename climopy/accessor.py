#!/usr/bin/env python3
"""
A pair of `xarray accessors \
<http://xarray.pydata.org/en/stable/internals.html#extending-xarray>`__
for working with pint units and CF variables, calculating transformed and derived
quantities, and reducing dimensions in myrid ways.
"""
import functools
import itertools
import math
import numbers
import re

import numpy as np
import pint
import xarray as xr
from cf_xarray import accessor as _cf_accessor

from . import const, diff, spectral, utils, var
from .cfvariable import CFVariableRegistry, vreg
from .internals import _make_stopwatch  # noqa: F401
from .internals import ic  # noqa: F401
from .internals import _first_unique, docstring, quack, quant, warnings
from .unit import (
    _latitude_units,
    _longitude_units,
    decode_units,
    encode_units,
    format_units,
    ureg,
)

__all__ = [
    'ClimoAccessor',
    'ClimoDataArrayAccessor',
    'ClimoDatasetAccessor',
]

# Attributes passed to cfvariable
CFVARIABLE_ARGS = (
    'long_name',
    'short_name',
    'standard_name',
    'standard_units',
    'long_prefix',
    'long_suffix',
    'short_prefix',
    'short_suffix',
)

# Arguments passed to parse key
PARSEKEY_ARGS = (
    'add_cell_measures',
    'quantify',
    'search_vars',
    'search_coords',
    'search_derivations',
    'search_registry',
)

# Regular expressions compiled for speed
REGEX_BOUNDS = re.compile(r'\A(.*?)(?:_(top|bot(?:tom)?|del(?:ta)?|b(?:ou)?nds))?\Z')  # coordinate suffixes implying changes  # noqa: E501
REGEX_IGNORE = re.compile(r'\A(.*?)(_zonal|_horizontal|_atmosphere)?(_timescale|_autocorr)?\Z')  # variable suffixes to ignore  # noqa: E501
REGEX_MODIFY = re.compile(r'\A(abs_)?(.*?)(_latitude|_strength)?(_1|_2|_anomaly|_ratio)?\Z')  # variable suffixes implying changes  # noqa: E501
REGEX_REPR_COMMA = re.compile(r'\A(\w+),(\s*)(.*)\Z')  # content around first comma
REGEX_REPR_PAREN = re.compile(r'\A.*?\((.*)\)\Z')  # content inside first parentheses

# Custom cell measures and associated coordinates. Naming conventions are consistent
# with existing 'cell' style names and avoid conflicts with axes names / standard names.
# NOTE: width * depth = area and width * depth * height = volume
# NOTE: height should generally be a mass-per-unit-area weighting rather than distance
CELL_MEASURE_COORDS = {
    'width': ('longitude',),
    'depth': ('latitude',),
    'height': ('vertical',),
    'duration': ('time',),
    'area': ('longitude', 'latitude'),
    'volume': ('longitude', 'latitude', 'vertical'),
}
COORD_CELL_MEASURE = {
    coords[0]: m for m, coords in CELL_MEASURE_COORDS.items() if len(coords) == 1
}
if hasattr(_cf_accessor, '_CELL_MEASURES'):
    _cf_accessor._CELL_MEASURES = tuple(CELL_MEASURE_COORDS)
else:
    warnings._warn_climopy('cf_xarray API changed. Cannot update cell measures.')

# Expand regexes for automatic coordinate detection with standardize_coords
# NOTE: The new 'vertical' regex covers old options 'nav_lev', 'gdep', 'lv_', '[o]*lev',
# 'depth' and the time regex includes new matches 'date', 'datetime', 'lag'.
# NOTE: Suffixes are irrelevant because we only test re.match without end word
# or end string atoms. The old regex dictionary needlessly includes suffixes.
_cf_regex = getattr(_cf_accessor, 'regex', None)
if _cf_regex:
    _cf_patterns = all(isinstance(_, re.Pattern) for _ in _cf_accessor.regex.values())
    _cf_strings = all(isinstance(_, str) for _ in _cf_regex.values())
    _cf_regex.update({
        'longitude': '(?:x|nav_)?(?:lon|g?lam)',
        'latitude': '(?:y|nav_)?(?:lat|g?phi)',
        'vertical': (
            r'z\Z|(?:[a-z_]+)?(?:le?v|g?dep)|pres|sigma|h(?:ei)?ght|altitude'
            r'|isobar(?:ic)?|isotherm(?:al)?|isentrop(?:e|ic)|top_bottom|bottom_top'
        ),
        'time': r't\Z|time|date|datetime|lag|min|hour|day|week|month|year',
        'X': r'x\Z|i\Z|n(?:lon|phi|i)',
        'Y': r'y\Z|j\Z|n(?:lat|phi|j)',
    })
    _cf_regex['Z'] = _cf_regex['vertical']
    _cf_regex['T'] = _cf_regex['time']
    if _cf_patterns:
        _cf_regex.update({key: re.compile(value) for key, value in _cf_regex.items()})
    elif not _cf_strings:
        warnings._warn_climopy('cf_xarray API changed. Cannot update coordinate regexes.')  # noqa: E501

# Expand regexes for coordinate detection
# NOTE: The default criteria only sees 'degree_E' not 'deg_E', and 'degree_east' not
# 'degree_East'. This is annoying so we make it as flexible as custom unit definition.
_cf_criteria = getattr(_cf_accessor, 'coordinate_criteria', None)
if _cf_criteria:
    for key, opt in zip(('longitude', 'latitude'), (_longitude_units, _latitude_units)):
        _cf_criteria[key]['units'] = tuple(  # skip definition and abbreviation indices
            s.strip() for i, s in enumerate(opt.split('=')) if i not in (1, 2)
        )
if not _cf_criteria:
    warnings._warn_climopy('cf_xarray API changed. Cannot update coordinate criteria.')


# Mean and average templates
_template_meansum = """
Return the %(operator)s along dimension(s), preserving attributes and coordinates.

Parameters
----------
dim : str or sequence of str, optional
    The dimensions.
skipna : bool, optional
    Whether to skip NaN values.
weight : xr.DataArray, optional
    Optional weighting.
**kwargs
    Passed to `~ClimoAccessor.truncate`. Used to limit bounds of %(operator)s.
"""
_template_avgint = """
Return the mass-weighted %(operator)s.

Parameters
----------
dim : dim-spec or {'area', 'volume'}, optional
    The %(action)s dimension(s). Weights are applied automatically using cell
    measure variables stored in the coodinates and referenced by the
    `cell_measures` attribute (see `~ClimoAccessor.add_cell_measures`). If not
    specified, the entire 3-dimensional domain is used.
weight : xr.DataArray, optional
    Optional additional weighting.
skipna : bool, optional
    Whether to skip NaN values.
**kwargs
    Passed to `~ClimoAccessor.truncate`. Used to limit the bounds of the
    %(action)s.
"""
_template_cumavgint = """
Return the cumulative mass-weighted %(operator)s.

Parameters
----------
dim : dim-spec
    The %(action)s dimension. Weights are applied automatically using cell
    measure variables stored in the coodinates and referenced by the
    `cell_measures` attribute (see `~ClimoAccessor.add_cell_measures`).
skipna : bool, optional
    Whether to skip NaN values.
reverse : bool, optional
    Whether to change the direction of the accumulation to right-to-left.
**kwargs
    Passed to `~ClimoAccessor.truncate`. Used to limit bounds of integration.
"""
docstring._snippet_manager['template_meansum'] = _template_meansum
docstring._snippet_manager['template_avgint'] = _template_avgint
docstring._snippet_manager['template_cumavgint'] = _template_cumavgint

# Mean and average notes
_notes_avgmean = """
ClimoPy makes an artifical distinction between the "mean" as a naive, unweighted
average and the "average" as a cell measures-aware, mass-weighted average.
"""
_notes_weighted = """
This was added as a dedicated accessor function rather than creating a
custom `~xarray.core.weighted.Weighted` object because the selection of
mass weights depends on the dimension(s) passed by the user.
"""
docstring._snippet_manager['notes_avgmean'] = _notes_avgmean
docstring._snippet_manager['notes_weighted'] = _notes_weighted

# Extrema templates
_template_absminmax = """
Return the %(prefix)s global %(extrema)s along the dimension.

Parameters
----------
dim : str, optional
    The dimension.
**kwargs
    Passed to `~.utils.find` or `~ClimoAccessor.truncate`.
"""
_template_minmax = """
Return the %(prefix)s local %(extrema)s along the dimension. Multiple %(extrema)s are
concatenated along a 'track' dimension.

Parameters
----------
dim : str, optional
    The dimension. This is replaced with a ``'track'`` dimension on the output
    `~xarray.DataArray`.
dim_track : str, optional
    The dimension along which %(extrema)s are grouped into lines and tracked with
    `~.utils.linetrack`.
**kwargs
    Passed to `~.utils.find` or `~ClimoAccessor.truncate`.
"""
_template_argloc = """
Return the coordinate(s) of a given value along the dimension.

Parameters
----------
dim : str, optional
    The dimension.
value : int, optional
    The value we are searching for. Default is ``0``.
dim_track : str, optional
    The dimension along which coordinates are grouped into lines and tracked with
    `~.utils.linetrack`.
**kwargs
    Passed to `~.utils.find` or `~ClimoAccessor.truncate`.
"""
docstring._snippet_manager['template_absminmax'] = _template_absminmax
docstring._snippet_manager['template_minmax'] = _template_minmax
docstring._snippet_manager['template_argloc'] = _template_argloc

# Differentiation
_template_divcon = r"""
Return the spherical meridional %(operator)s. To calculate the %(operator)s at the
poles, the numerator is assumed to vanish and l'Hopital's rule is invoked.

Parameters
----------
cos_power : int, optional
    Exponent to which the cosines in the numerator and denominator is raised.
    Default is ``1``, but the contribution of the angular momentum flux convergence
    to the zonal wind budget requires ``2`` (this can be seen by writing the budget
    equation for the angular momentum :math:`L` and solving for :math:`\partial_t u`).
centered : bool, optional
    If False, use more accurate (but less convenient) half-level
    differentiation rather than centered differentiation.
**kwargs
    Passed to `~.diff.deriv_uneven` or `~.diff.deriv_half`.
"""
docstring._snippet_manager['template_divcon'] = _template_divcon

# Auto-variance
_template_auto = """
Return the auto%(operator)s along the input dimension.

Parameters
----------
dim : str
    The dimension. This is replaced with a ``'lag'`` dimension on the
    output `~xarray.DataArray`.
**kwargs
    Passed to `~.var.auto%(func)s`.
"""
docstring._snippet_manager['template_auto'] = _template_auto

# Variable derivations
_params_register = r"""
dest : str, tuple, or re.Pattern
    The destination variable name, a tuple of valid destination names, or an
    `re.compile`'d pattern matching a set of valid destination names. In the
    latter two cases, the function must accept a `name` keyword argument. This is
    useful if you want to register a single function capable of deriving multiple
    related variables (e.g., registering the regex ``r'\Ad.*dy\Z'`` to return the
    meridional gradient of an arbitrary variable).
assign_name : bool, optional
    Whether to assign the user-input string as the output `xarray.DataArray.name`.
    Default is ``True``.
"""
docstring._snippet_manager['params_register'] = _params_register

# Messages
_warning_inplace = """
Warning
-------
Unlike most other public methods, this modifies the data in-place rather
than returning a copy.
"""
docstring._snippet_manager['warning_inplace'] = _warning_inplace


def _expand_variable_args(func):
    """
    Expand single positional argument into multiple positional arguments with optional
    keyword dicts. Permits e.g. `get(('t', {'lat': 'mean'}))` tuple pairs.
    """
    @functools.wraps(func)
    def _wrapper(self, *keys, **kwargs):
        args = []
        kwargs = kwargs.copy()
        def _iter_args(*iargs):  # noqa: E306
            for arg in iargs:
                if isinstance(arg, (tuple, list)):
                    _iter_args(*arg)
                elif isinstance(arg, str):
                    args.append(arg)
                elif isinstance(arg, dict):
                    kwargs.update(arg)
                else:
                    raise ValueError(f'Invalid variable spec {arg!r}.')
        _iter_args(*keys)
        return func(self, *args, **kwargs)

    return _wrapper


def _expand_indexer(key, ndim):
    """
    Expand an indexer to a tuple with length `ndim`. Given a key for indexing an
    ndarray, return an equivalent key which is a tuple with length equal to the number
    of dimensions.  The expansion is done by replacing all `Ellipsis` items with the
    right number of full slices and then padding the key with full slices so that it
    reaches the appropriate dimensionality.
    """
    # Numpy treats non-tuple keys equivalent to tuples of length 1
    if not isinstance(key, tuple):
        key = (key,)
    new_key = []

    # Handling Ellipsis right is a little tricky, see:
    # http://docs.scipy.org/doc/numpy/reference/arrays.indexing.html#advanced-indexing
    found_ellipsis = False
    for k in key:
        if k is Ellipsis:
            if not found_ellipsis:
                new_key.extend((ndim + 1 - len(key)) * [slice(None)])
                found_ellipsis = True
            else:
                new_key.append(slice(None))
        else:
            new_key.append(k)
    if len(new_key) > ndim:
        raise IndexError('Too many indices.')
    new_key.extend((ndim - len(new_key)) * [slice(None)])

    return tuple(new_key)


def _manage_coord_reductions(func):
    """
    Add back scalar NaN dummy coordinates after some dimension reduction so that
    we can continue relating dimension names to CF axis and coordinate names, and
    identically reduce cell weights. See `add_scalar_coords` for details on motivation.
    """
    @functools.wraps(func)
    def _wrapper(self, dim=None, *, keep_attrs=None, manage_coords=True, **kwargs):
        # Call wrapped function
        # NOTE: Existing scalar coordinates should be retained by xarray
        attrs = self.data.attrs
        coords = self.data.coords
        result = func(self, dim, **kwargs)
        if not manage_coords:
            return result

        # Treat lost coordinates
        coords_lost = coords.keys() - result.coords.keys()
        keep_attrs = xr.core.options._get_keep_attrs(keep_attrs)
        if keep_attrs:
            result.attrs.update({**attrs, **result.attrs})
        for name in coords_lost:
            prev = coords[name]
            try:
                measure = self.cf._encode_name(name, 'cell_measures')
            except KeyError:
                measure = None
            if prev.ndim == 1 and not measure:
                # Replace lost dimension coordinates with scalar NaNs. Drop 0D cell
                # measure coordinates, as that information is no longer needed
                coord = xr.DataArray(np.nan, name=name, attrs=coords[name].attrs)
                result = result.assign_coords({name: coord})
            if prev.ndim > 1 and measure and prev.sizes.keys() & result.sizes.keys():
                # Replace lost cell measures using unweighted sum. Drop non-cell measure
                # coordinates; usually makes no sense to get an 'average' coordinate
                # TODO: Support preserving measures for max, min, etc.
                if func.__name__ in ('sum', 'integral'):
                    method = prev.climo.sum
                elif func.__name__ in ('mean', 'average'):
                    method = prev.climo.mean
                else:
                    continue  # skip max, min, etc. for now
                if not dim:  # entire domain
                    dim = 'volume'
                if isinstance(dim, str):
                    dim = (dim,)
                dim = tuple(d for m in dim for d in CELL_MEASURE_COORDS.get(m, (m,)))
                coord = method(dim, manage_coords=False, **kwargs)
                result = result.assign_coords({name: coord})

        return result

    return _wrapper


def _matching_function(key, func, name):
    """
    Return function if the input string matches a string, tuple, or regex key. In
    latter two cases a `name` keyword arguments is added with `functools.partial`.
    """
    if isinstance(key, str) and name == key:
        return func
    if isinstance(key, tuple) and name in key:
        return functools.partial(func, name=name)
    if isinstance(key, re.Pattern) and key.match(name):
        return functools.partial(func, name=name)


class _CFAccessor(object):
    """
    CF accessor with cacheing to improve speed during iterative lookups.

    Notes
    -----
    Some features that could be added to this accessor are for now implemented
    in the climopy accessors. For example, key translation for dictionaries passed
    to ``data.loc[...]`` and ``data[...]``.
    """
    def __init__(self, data, registry=vreg):
        """
        Parameters
        ----------
        data : xarray.Dataset or xarray.DataArray
            The data.
        registry : cvariable.CFVariableRegistry
            The active registry.
        """
        self._obj = data
        self._src = data.coords if isinstance(data, xr.DataArray) else data
        self._stale_cache = False
        self._variable_registry = registry

    @staticmethod
    def _is_cfname(key):
        """
        Return whether the input string is already a CF standard
        axis name, coordinate name, or cell measure name.
        """
        return any(
            key == name for attr in ('_AXIS_NAMES', '_COORD_NAMES', '_CELL_MEASURES')
            for name in getattr(_cf_accessor, attr, ())
        )

    @staticmethod
    def _clear_cache(func):
        """
        Return a wrapper that clears cache before running. Use this with every public
        method where names are translated. Must come before `_manage_coord_reductions`.
        """
        # WARNING: Critical to only put this on user-facing top-level functions.
        # Tried putting it on _parse_key but get() ends up regenerating CF properties
        # tons of times due to derivations, adding cell measures, etc.
        @functools.wraps(func)
        def _wrapper(self, *args, **kwargs):
            cf = self._data.climo.cf  # permit use on .loc and .coord class funcs
            if not cf._stale_cache:
                return func(self, *args, **kwargs)
            for attr in ('axes', 'coordinates', 'cell_measures', 'standard_names'):
                cache = '_' + attr + '_cache'
                if hasattr(cf, cache):
                    delattr(cf, cache)
            cf._stale_cache = False
            try:
                return func(self, *args, **kwargs)
            finally:
                cf._stale_cache = True
        return _wrapper

    @staticmethod
    def _encode_attr(*parts):
        """
        Merge and encode parts into CF `cell_methods`-like attribute.
        """
        seen = set()
        parts = tuple(
            ((dims,) if isinstance(dims, str) else tuple(dims), value)
            for attr in parts for dims, value in _CFAccessor._decode_attr(attr) if dims
        )
        attr = ' '.join(
            ': '.join(dims) + ': ' + value for dims, value in parts
            if (dims, value) not in seen and not seen.add((dims, value))
        )
        return attr.strip()

    @staticmethod
    def _decode_attr(attr):
        """
        Expand CF `cell_methods`-like attribute into parts.
        """
        attr = attr or ''
        if not isinstance(attr, str):  # already decoded
            return attr
        attr = attr.strip()
        if not attr:
            return []
        starts = tuple(m.start() for m in re.finditer(r'(\w+:\s+)+', attr))
        if not starts or starts[0] != 0:
            raise ValueError(f'Invalid CF-style attribute {attr!r}.')
        parts = []  # do not use dict so we can have duplicate 'keys'
        for start, end in zip(starts, starts[1:] + (None,)):
            substring = attr[start:end].strip()
            m = re.match(r'\s*(?:\w+:\s*)+(.*)', substring)
            if not m:
                raise ValueError(f'Invalid CF-style attribute {attr!r}.')
            idx = m.start(1)  # start of *value*
            dims = tuple(dim.strip() for dim in substring[:idx].split(':') if dim.strip())  # noqa: E501
            value = substring[idx:].strip()
            parts.append((dims, value))
        return parts

    def _encode_name(self, key, *attrs, search_registry=True):
        """
        Translate a dataset variable name or registry variable name or alias
        into a standard CF name. Check only the specified attributes.
        """
        if not isinstance(key, str):
            raise KeyError('Key must be string.')
        if self._is_cfname(key):
            return key
        # Decode variable aliases into native dataset names used by CF accessor
        if search_registry:
            var = self._variable_registry.get(key, None)
            for name in getattr(var, 'identifiers', ()):
                if name in self._src:
                    key = name
                    break
        # Check if key is present in CF accessor properties
        attrs = attrs or ('axes', 'coordinates', 'cell_measures', 'standard_names')
        for attr in attrs:
            mapping = getattr(self, attr)
            for coord, names in mapping.items():
                if key in names:
                    return coord
        raise KeyError(f'Failed to find CF name for variable {key!r}.')

    def _decode_name(self, key, *attrs, search_registry=True, return_if_missing=False):
        """
        Translate a standard CF name or registry variable alias into dataset variable
        name or registry variable name. Check only the specified attributes.
        """
        if not isinstance(key, str):
            raise KeyError('Key must be string.')
        # Check if already valid variable name
        if key in self._src:
            return key
        # Check if key matches CF name
        attrs = attrs or ('axes', 'coordinates', 'cell_measures', 'standard_names')
        for attr in attrs:
            names = getattr(self, attr).get(key, None)
            if not names:  # unknown in dictionary
                pass
            elif len(names) > 1:
                raise KeyError(f'Too many options for CF key {key!r}: {names!r}')
            elif names[0] in self._src:
                return names[0]
            elif return_if_missing:
                return names[0]  # e.g. missing cell_measures variable
        # Check if key matches registry variable alias
        if search_registry:
            var = self._variable_registry.get(key, None)
            for name in getattr(var, 'identifiers', ()):
                if name in self._src:
                    return name
            if var and return_if_missing:
                return var.name  # return *standard* registered name
        raise KeyError(
            f'Failed to find dataset or registry variable for CF name {key!r}.'
        )

    def _get_cache_attr(self, attr):
        """
        Return attribute, deferring to cache if it exists and creating cache if not.
        """
        cache = '_' + attr + '_cache'
        value = getattr(self, cache, None)
        if value is None:
            value = getattr(super(_CFAccessor, self), attr)
            setattr(self, cache, value)
        return value

    def _get_item(self, key, *attrs, **kwargs):
        """
        Try to get item using CF name. Search only the input attributes.
        """
        try:
            name = self._decode_name(key, *attrs, **kwargs)
        except KeyError:
            return
        if name in self._src:
            return self._src[name]

    # Properties
    # NOTE: CF accessor only looks for .axes and coordinates in the .coords object
    # WARNING: CF accessor .axes, .coordinates, etc. is extremely slow due simply to
    # repeated generation and lookups of modestly sized dictionaries in nested loops.
    # Try to avoid this using simple cacheing approach.
    axes = property(functools.partial(_get_cache_attr, attr='axes'))
    coordinates = property(functools.partial(_get_cache_attr, attr='coordinates'))
    cell_measures = property(functools.partial(_get_cache_attr, attr='cell_measures'))
    standard_names = property(functools.partial(_get_cache_attr, attr='standard_names'))

    @property
    def vertical_type(self):
        """
        The type of the unique ``'vertical'`` axis. Result is one of
        ``'temperature'``, ``'pressure'``, ``'height'``, or ``'unknown'``.
        Model levels and hybrid sigma coordinates are not yet supported.
        """
        da = self._get_item('vertical', 'coordinates')
        if da is None:
            return 'unknown'
        units = da.climo.units
        if units.is_compatible_with('m'):
            return 'height'
        elif units.is_compatible_with('Pa'):
            return 'pressure'
        elif units.is_compatible_with('K'):
            return 'temperature'
        else:
            return 'unknown'


class _CFDataArrayAccessor(
    _CFAccessor, _cf_accessor.CFDataArrayAccessor
):
    pass


class _CFDatasetAccessor(
    _CFAccessor, _cf_accessor.CFDatasetAccessor
):
    pass


class _GroupByQuantified(object):
    """
    A unit-friendly `ClimoAccessor.groupby` indexer.
    """
    def __init__(self, obj, group, *args, **kwargs):
        # Infer non-data group
        if not isinstance(group, (xr.DataArray, xr.IndexVariable)):
            try:
                hash(group)
            except TypeError:
                raise TypeError(
                    'Group must be an xarray.DataArray or the '
                    'name of an xarray variable or dimension.'
                )
            group = obj[group]
            if len(group) == 0:
                raise ValueError(f'{group.name} must not be empty.')
            if group.name not in obj.coords and group.name in obj.dims:
                group = xr.core.groupby._DummyGroup(obj, group.name, group.coords)

        # Store attrs and dequantify group (group could be e.g. quantified dataset var)
        group = group.climo.dequantify()
        self._group_name = group.name  # NOTE: could be nameless
        self._group_attrs = group.attrs.copy()
        super().__init__(obj, group, *args, **kwargs)

    def _combine(self, applied, *args, **kwargs):
        # Reapply stripped group attributes to coordinates (including critical units)
        # NOTE: keep_attrs fails to preserve attributes
        res = super()._combine(applied, *args, **kwargs)
        if self._group_name in res.coords:
            coords = res.coords[self._group_name]
            coords.attrs.clear()
            coords.attrs.update(self._group_attrs)
        return res


class _DataArrayGroupByQuantified(
    _GroupByQuantified, xr.core.groupby.DataArrayGroupBy
):
    pass


class _DatasetGroupByQuantified(
    _GroupByQuantified, xr.core.groupby.DatasetGroupBy
):
    pass


class _DataArrayLocIndexerQuantified(object):
    """
    A unit-friendly `ClimoAccessor.loc` indexer for `xarray.DataArray`\\ s.
    """
    def __init__(self, data_array):
        self._data = data_array

    @_CFAccessor._clear_cache
    def __getitem__(self, key):
        """
        Request slices optionally with pint quantity indexers.
        """
        data = self._data
        key, _ = data.climo._parse_indexers(data.climo._expand_ellipsis(key))
        key = data.climo._dequantify_indexers(key)
        return data.loc[key]

    @_CFAccessor._clear_cache
    def __setitem__(self, key, value):
        """
        Request and set slices optionally with pint quantity indexers and
        pint quantity assignments.
        """
        # Standardize indexers
        # NOTE: Xarray does not support boolean loc indexing
        # See: https://github.com/pydata/xarray/issues/3546
        data = self._data
        key, _ = data.climo._parse_indexers(data.climo._expand_ellipsis(key))
        key = data.climo._dequantify_indexers(key)
        data.loc[key].climo._assign_value(value)


class _DatasetLocIndexerQuantified(object):
    """
    A unit-friendly `ClimoAccessor.loc` indexer for `xarray.Dataset`\\ s.
    """
    def __init__(self, dataset):
        self._data = dataset

    def __getitem__(self, key):
        data = self._data
        key, _ = data.climo._parse_indexers(key)
        key = data.climo._dequantify_indexers(key)
        return data.loc[key]


class _CoordsQuantified(object):
    """
    A unit-friendly `ClimoAccessor.coords` container.
    """
    def __init__(self, data, registry=vreg):
        """
        Parameters
        ----------
        data : xarray.DataArray or xarray.Dataset
            The data.
        registry : cfvariable.CFVariableRegistry
            The variable registry.
        """
        self._data = data
        self._variable_registry = registry

    @_CFAccessor._clear_cache
    def __contains__(self, key):
        """
        Is a valid derived coordinate.
        """
        return self._parse_key(key) is not None

    def __getattr__(self, attr):
        """
        Try to return a coordinate with `__getitem__`.
        """
        if attr in super().__dir__():  # can happen if @property triggers error
            return super().__getattribute__(attr)
        if attr in self:
            return self.__getitem__(attr)
        raise AttributeError(
            f'Attribute {attr!r} does not exist and is not a coordinate or '
            'transformed coordinate.'
        )

    @_CFAccessor._clear_cache
    def __getitem__(self, key):
        """
        Return a quantified coordinate or derived coordinate.
        """
        tup = self._parse_key(key)
        if not tup:
            raise KeyError(f'Invalid coordinate spec {key!r}.')
        return self._build_coord(*tup)

    def _build_coord(self, transformation, coord, flag, quantify=True, **kwargs):
        """
        Return the coordinates, accounting for `CF` and `CFVariableRegistry` names.
        """
        # Select or return bounds
        # WARNING: Get bounds before doing transformation because halfway points in
        # actual lattice may not equal halfway points after nonlinear transformation
        dest = coord
        suffix = ''
        if flag:
            bnds = self._get_bounds(coord, **kwargs)
            if flag in ('bnds', 'bounds'):
                return bnds.climo.quantify() if quantify else bnds
            if flag[:3] in ('bot', 'del'):
                dest = bottom = bnds[..., 0]  # NOTE: scalar coord bnds could be 1D
                suffix = ' bottom edge'
            if flag[:3] in ('top', 'del'):
                dest = top = bnds[..., 1]
                suffix = ' top edge'
            if flag[:3] == 'del':
                # NOTE: If top and bottom are cftime or native python datetime,
                # xarray coerces array of resulting native python timedeltas to a
                # numpy timedelta64 array (not the case with numpy arrays). See:
                # http://xarray.pydata.org/en/stable/time-series.html#creating-datetime64-data
                dest = np.abs(top - bottom)  # e.g. lev --> z0, order reversed
                suffix = ' thickness'

        # Build quantified copy of coordinate array and take transformation
        # NOTE: coord.copy() and coord.copy(data=data) both fail, have to make
        # new data array from scratch to prevent unit stripping. Perhaps there
        # is some way to check if DataArray is pandas Index. See:
        # https://github.com/pydata/xarray/issues/525#issuecomment-514452182
        dest = xr.DataArray(
            dest.data.copy(),
            dims=coord.dims,
            name=coord.name,
            coords=coord.coords,
            attrs=coord.attrs.copy(),  # also copies over units
        )
        if quantify:
            dest = dest.climo.quantify()
        if transformation:
            dest.name = None  # ensure name is modified
            dest = transformation(dest)  # adjusts name if it is unset

        # Return coords with cleaned up attributes. Only long_name and standard_name
        # are kept if math was performed.
        flag = '_' + flag if flag else ''
        dest.name += flag
        if long_name := coord.attrs.get('long_name'):
            dest.attrs['long_name'] = long_name + suffix
        if standard_name := coord.attrs.get('standard_name'):
            dest.attrs['standard_name'] = standard_name

        return dest

    def _get_bounds(self, coord, sharp_cutoff=True):
        """
        Return bounds inferred from the coordinates or generated on-the-fly. See
        `.get` for `sharp_cutoff` details.
        """
        # Retrieve actual bounds from dataset
        # WARNING: When reading/writing datasets with default decode_cf=True behavior,
        # xarray silently strips attributes from variables whose name correspond to
        # 'bounds' of coordinate variable, in accordance with CF conventions.
        # See: http://xarray.pydata.org/en/stable/whats-new.html#id283
        # See: http://cfconventions.org/cf-conventions/cf-conventions#cell-boundaries
        data = self._data
        bnds = None
        bounds = coord.attrs.get('bounds', None)
        if bounds and isinstance(data, xr.Dataset):
            try:
                bnds = data[bounds]
            except KeyError:
                warnings._warn_climopy(
                    f'Coordinate {coord.name!r} bounds variable {bounds!r} missing '
                    f'from dataset with variables {tuple(data)}. Calculating '
                    'bounds on-the-fly instead.'
                )
        if bnds is not None:
            if bnds.ndim != 2 or 2 not in bnds.shape:
                raise RuntimeError(
                    f'Expected bounds variable {bnds.name!r} to be 2-dimensional '
                    f'and have a length-2 bounds dimension. Got shape {bnds.shape!r}.'
                )
            if bnds.climo._is_quantity and bnds.climo.units != coord.climo.units:
                warnings._warn_climopy(
                    f'Replacing coordinate bounds units {bnds.climo.units} '
                    f'with coordinate units {coord.climo.units}.'
                )
            bnds.data = bnds.climo.magnitude  # strip units if they exist
            bnds.attrs.clear()
            bnds.attrs.update(coord.attrs)  # add back attrs stripped by xarray
            bdim = bnds.dims[bnds.shape.index(2)]  # bounds dimension name
            return bnds.transpose(..., bdim)  # put bounds dimension on final axis

        # Special consideration for singleton longitude, latitude, and height
        # dimensions! Consider 'bounds' to be entire domain.
        type_ = data.climo.cf.vertical_type
        coordinates = data.climo.cf.coordinates
        if coord.size == 1:
            if not coord.isnull():
                raise RuntimeError(
                    f'Cannot infer bounds for singleton non-NaN coord {coord!r}.'
                )
            if coord.name in coordinates.get('longitude', ()):
                bounds = [-180.0, 180.0] * ureg.deg
            elif coord.name in coordinates.get('latitude', ()):
                bounds = [-90.0, 90.0] * ureg.deg
            elif coord.name in coordinates.get('vertical', ()) and type_ == 'pressure':
                bounds = [0.0, 1013.25] * ureg.hPa
            else:
                raise RuntimeError(
                    f'Cannot infer bounds for singleton NaN coord {coord!r}. Must '
                    'be a longitude, latitude, or vertical pressure dimension.'
                )
            bounds = bounds.to(coord.climo.units).magnitude
            if not quack._is_scalar(coord):
                bounds = bounds[None, :]

        # Cell bounds for time coordinates. Unlike spatial cells, time cell coordinates
        # almost always indicates the end of the cell rather than the center.
        # WARNING: Requires standard_name set to 'time'
        elif coord.name in coordinates.get('time', ()):
            diffs = coord.data[1:] - coord.data[:-1]
            diffs = np.hstack((diffs[:1], diffs))
            upper = coord.data
            lower = upper - diffs
            bounds = np.hstack((lower[:, None], upper[:, None]))

        # Construct default cell bounds
        elif quack._is_numeric(coord):
            if sharp_cutoff:
                delta1 = delta2 = 0
            else:
                delta1 = 0.5 * np.diff(coord.data[:2])
                delta2 = 0.5 * np.diff(coord.data[-2:])
            edges = np.concatenate(
                (
                    coord.data[:1] - delta1,
                    0.5 * (coord.data[1:] + coord.data[:-1]),
                    coord.data[-1:] + delta2
                )
            )
            bounds = np.hstack((edges[:-1, None], edges[1:, None]))

        # Non-numeric fallback
        else:
            raise RuntimeError(
                f'Cannot infer bounds for non-numeric non-time coord {coord.name!r}.'
            )

        # Fix boundary conditions at meridional domain edge
        # NOTE: Includes kludge where we ignore data from other hemisphere if we
        # have hemispheric data with single latitude from other hemisphere.
        if coord.name in coordinates.get('latitude', ()):
            bnd_lo = 1e-10
            bnd_hi = 90
            bounds[bounds < -bnd_hi] = -bnd_hi
            bounds[bounds > bnd_hi] = bnd_hi
            mask = bounds < -bnd_lo
            if bounds[mask].size == 1:
                bounds[mask] = -bnd_lo
            mask = bounds > bnd_lo
            if bounds[mask].size == 1:
                bounds[mask] = bnd_lo

        # Return new DataArray
        bounds = xr.DataArray(
            bounds,
            name=coord.name + '_bnds',
            dims=(*coord.dims[:1], 'bnds'),  # nameless 'bnds' dimension
            coords=coord.coords,
            attrs=coord.attrs,  # could include units
        )

        return bounds

    def _parse_key(
        self,
        key,
        search_cf=True,
        search_registry=True,
        search_derivations=True,
    ):
        """
        Return the coordinates, transformation function, and flag.
        """
        # Interpret bounds specification
        if not isinstance(key, str):
            raise TypeError(f'Invalid key {key!r}. Must be string.')
        key, flag = REGEX_BOUNDS.match(key).groups()
        flag = flag or ''

        # Find native coordinate
        # WARNING: super() alone fails possibly because it returns the super() of
        # e.g. _DataArrayCoordsQuantified, which would be _CoordsQuantified.
        transformation = None
        if super(_CoordsQuantified, self).__contains__(key):
            coord = super(_CoordsQuantified, self).__getitem__(key)
            return transformation, coord, flag

        # Find CF alias
        data = self._data
        if search_cf:
            coord = data.climo.cf._get_item(key, 'axes', 'coordinates')
            if coord is not None:
                return transformation, coord, flag

        # Find transformed coordinate
        # WARNING: Cannot call native items() or values() because they call
        # overridden __getitem__ internally. So recreate coordinate mapping below.
        if search_derivations:
            coords = (super(_CoordsQuantified, self).__getitem__(key) for key in self)
            if tup := data.climo._find_derivation(key, *coords.values()):
                transformation, coord = tup
                return transformation, coord, flag

        # Recursively check if any aliases are valid
        if search_registry:
            var = self._variable_registry.get(key)
            flag = flag and '_' + flag  # '' if empty, '_flag' if non-empty
            identifiers = var.identifiers if var else ()
            for name in set(identifiers):
                if tup := self._parse_key(
                    name + flag,
                    search_cf=search_cf,
                    search_derivations=search_derivations,
                    search_registry=False,
                ):
                    return tup

    @_CFAccessor._clear_cache
    def get(self, key, default=None, quantify=True, sharp_cutoff=True, **kwargs):
        """
        Return the coordinate if it is present, otherwise return a default value.

        Parameters
        ----------
        key : str
            The coordinate key.
        default : optional
            The default return value.
        search_cf : bool, default: True
            Whether to translate CF names.
        search_registry : bool, default: True
            Whether to translate registered names and aliases.
        search_derivations : bool, default: True
            Whether to search for registered derivations of existing variables.
        sharp_cutoff : bool, default: True
            The cutoff behavior used when calculating default non-datetime coordinate
            bounds in the event that an explicit ``'bounds'`` variable is unavailable.
            When ``True``, the end coordinate centers are also treated as coordinate
            edges. When ``False``, the end coordinate edges are calculated as half the
            distance between the closest coordinate centers away from the edgemost
            centers. Default is ``True``, which should yield correct results when
            working with datasets whose coordinate centers cover the entire domain (360
            degrees of longitude, 180 degrees of latitude, and 1013.25 hectoPascals of
            pressure), as with datasets modified with `~ClimoAccessor.enforce_global`.
        """
        tup = self._parse_key(key, **kwargs)  # potentially limit search
        if tup is None:
            return default
        else:
            return self._build_coord(*tup, quantify=quantify, sharp_cutoff=sharp_cutoff)


class _DataArrayCoordsQuantified(
    _CoordsQuantified, xr.core.coordinates.DataArrayCoordinates
):
    pass


class _DatasetCoordsQuantified(
    _CoordsQuantified, xr.core.coordinates.DatasetCoordinates
):
    pass


class _VarsQuantified(object):
    """
    A data array container. Returns quantified variables, mirroring behavior
    of `_CoordsQuantified`.
    """
    def __init__(self, dataset, registry):
        """
        Parameters
        ----------
        dataset : xarray.Dataset
            The data.
        registry : CFVariableRegistry
            The variable registry.
        """
        self._data = dataset
        self._variable_registry = registry

    def __iter__(self):
        """
        Iterate over non-coordinate variables.
        """
        return self._data.data_vars.__iter__()

    @_CFAccessor._clear_cache
    def __contains__(self, key):
        """
        Is a valid variable.
        """
        return self._parse_key(key) is not None

    def __getattr__(self, attr):
        """
        Try to return a variable with `__getitem__`.
        """
        if attr in super().__dir__():  # can happen if @property triggers error
            return super().__getattribute__(attr)
        if attr in self:
            return self.__getitem__(attr)
        raise AttributeError(
            f'Attribute {attr!r} does not exist and is not a variable.'
        )

    @_CFAccessor._clear_cache
    def __getitem__(self, key):
        """
        Return a quantified variable.
        """
        da = self._parse_key(key)
        if da is None:
            raise KeyError(f'Invalid variable name {key!r}.')
        return da.climo.quantify()

    def _parse_key(self, key, search_cf=True, search_registry=True):
        """
        Return a function that generates the variable, accounting for CF and
        CFVariableRegistry names.
        """
        # Find native variable
        # NOTE: Compare with _CoordsQuantified._parse_key and ClimoDatasetAccessor
        data = self._data
        if not isinstance(key, str):
            raise TypeError(f'Invalid key {key!r}. Must be string.')
        if key in data.data_vars:  # exclude coords
            return data[key]

        # Find CF alias
        if search_cf:
            data = data.climo.cf._get_item(key, 'cell_measures', 'standard_names')
            if data is not None and data.name in data.data_vars:
                return data

        # Locate using identifier synonyms
        if search_registry:
            var = self._variable_registry.get(key)
            identifiers = var.identifiers if var else ()
            for name in set(identifiers):
                data = self._parse_key(name, search_cf=search_cf, search_registry=False)
                if data is not None:
                    return data

    @_CFAccessor._clear_cache
    def get(self, key, default=None, quantify=True, **kwargs):
        """
        Return the variable if it is present, otherwise return a default value.

        Parameters
        ----------
        default : optional
            The default return value.
        quantify : bool, default: True
            Whether to quantify the result.
        search_cf : bool, default: True
            Whether to translate CF names.
        search_registry : bool, default: True
            Whether to translate registered names and aliases.
        """
        data = self._parse_key(key, **kwargs)  # potentially limit search
        if data is None:
            return default
        elif quantify:
            return data.climo.quantify()
        else:
            return data


class ClimoAccessor(object):
    """
    Accessor with properties and methods shared by `xarray.DataArray`\\ s and
    `xarray.Dataset`\\ s. Registered under the name ``climo`` (i.e, usage is
    ``data_array.climo`` and ``dataset.climo``).
    """
    def __init__(self, data, registry=vreg):
        """
        Parameters
        ----------
        data : xarray.DataArray or xarray.Dataset
            The data.
        registry : cfvariable.CFVariableRegistry
            The variable registry.

        Notes
        -----
        This adds `pint.Quantity` support for the operations `~xarray.DataArray.loc`,
        `~xarray.DataArray.sel`, `~xarray.DataArray.interp`, and
        `~xarray.DataArray.groupby`. Otherwise, `~xarray.DataArray.weighted` and
        `~xarray.DataArray.coarsen` already work, but `~xarray.DataArray.resample`
        and `~xarray.DataArray.rolling` are broken and may be quite tricky to fix.
        """
        self._data = data
        self._cf_accessor = None
        self._variable_registry = registry

    def _dequantify_indexers(self, indexers):
        """
        Reassign a `pint.Quantity` indexer to units of relevant coordinate.
        """
        def _dequantify_value(value, units, scalar=True):
            if isinstance(value, xr.DataArray):
                # Strip non-dimensional coordinates to avoid indexer/indexee conflicts
                # WARNING: Keep DataArray indexers as DataArrays! Xarray can read from
                # them, and coords could be interpreted by _iter_by_indexer_coords.
                if value.climo._has_units and value.dtype.kind != 'b':
                    value = value.climo.to_units(units)
                value = value.climo.dequantify()
                value = value.squeeze(drop=True)
                value = value.drop_vars(value.coords.keys() - value.sizes.keys())
            elif isinstance(value, pint.Quantity):
                value = value.to(units).magnitude
            if np.asarray(value).size == 1:
                value = np.asarray(value).item()  # pull out of ndarray or DataArray
            elif scalar:
                raise ValueError(f'Expected scalar indexer, got {value=}.')
            return value

        # Update indexers to handle quantities and slices of quantities
        data = self.data
        indexers_scaled = {}
        for name, sel in indexers.items():
            if (coord := data.climo.coords.get(name)) is not None:
                units = coord.climo.units
            else:
                units = None
            if isinstance(sel, slice):
                start = _dequantify_value(sel.start, units, scalar=True)
                stop = _dequantify_value(sel.stop, units, scalar=True)
                step = _dequantify_value(sel.step, units, scalar=True)
                indexers_scaled[name] = slice(start, stop, step)
            else:
                indexers_scaled[name] = _dequantify_value(sel, units, scalar=False)

        return indexers_scaled

    def _find_derivation(self, key, *arrays):
        """
        Find possibly nested series of derivations that get from input data arrays
        A, B, C, ... --> output data array Z. Account for `CFVariableRegistry` names.
        """
        # Get input and output variables
        # NOTE: The cfvariable generator also detects cf coordinate and cell measure
        # names. So we can use cfvariable comparison logic for searching.
        opts = {}
        for array in arrays:
            name = array.name
            if name is None:
                continue
            try:
                opts[self._variable_registry[name]] = array
            except KeyError:
                pass
        try:
            var = self._variable_registry[key]
        except KeyError:
            pass

        # Search derivations: require destination CFVariables that are equal to
        # requested output variable and children of required input variables.
        if var in opts:
            return lambda: vars[name]

        # for deriv in DERIVATIONS:
        # TODO: Rest of the function.

    def _find_params(self, allow_empty=False, return_reference=False):
        """
        Iterte over parameter coordinates (identified as cfvariables with references).
        """
        coords = {}
        for dim, coord in self.data.coords.items():
            try:
                cfvariable = coord.climo._cf_variable(use_cf_attrs=False)
                reference = cfvariable.reference
            except AttributeError:
                continue
            if reference is not None:
                coords[dim] = reference if return_reference else coord
        if not allow_empty and not coords:
            raise RuntimeError('No parameter dimensions found.')
        return coords

    def _iter_data_vars(self, include_dataset=False):
        """
        Iterate over non-coordinate DataArrays. If this is a DataArray just yield it.
        """
        data = self.data
        if isinstance(data, xr.DataArray):
            yield data
        else:
            if include_dataset:
                yield data
            yield from data.values()

    def _iter_by_indexer_coords(
        self,
        func,
        indexers,
        drop_cell_measures=False,
        **kwargs
    ):
        """
        Apply function `func` (currently `.sel` or `.interp`) using each scalar value
        in the indexers, then merge along the indexer coordinate axes. Always preserves
        coordinate attributes and supports arbitrary ND multiple selections (e.g.,
        selecting the storm track latitude at every time step).
        """
        # Iterate over non-scalar indexer coordinates
        # NOTE: If coordinates are present on indexers, they must match! For example:
        # lat=xr.DataArray([30, 60, 90], coords={'dummy': [10, 20, 30]})
        # lev=xr.DataArray([250, 500, 750], coords={'dummy': [10, 20, 30]})
        # NOTE: The native xarray approach is: "if DataArrays are passed as new
        # coordinates, their dimensions are used for the broadcasting." This includes
        # ugly behavior of *replacing* existing coordinate values. By contrast, we
        # *require* indexer coordinates must correspond to data coordinates, and
        # *require* that they match the existing coordinate values.
        indexers_fancy = {k: v for k, v in indexers.items() if isinstance(v, xr.DataArray)}  # noqa: E501
        indexers = {k: indexers[k] for k in indexers.keys() - indexers_fancy.keys()}
        datas = np.empty((1,), dtype='O')  # stores xarray objects
        dims = ()
        if indexers_fancy:
            sample = tuple(indexers_fancy.values())[0]
            if any(key in da.dims for key, da in indexers_fancy.items()):
                raise ValueError(
                    'Coordinates on DataArray indexers should not match any of the '
                    'coordinates they are indexing.'
                )
            if any(da.sizes != sample.sizes for da in indexers_fancy.values()):
                raise ValueError(  # NOTE: this check is incomplete
                    'Dimensionality of DataArray indexers must be identical '
                    'to one another.'
                )
            dims, coords = sample.dims, sample.coords
            if dims:
                datas = np.empty(sample.shape, dtype='O')

        # Make selections or interpolations
        data = self.data
        for idx in np.ndindex(datas.shape):
            # Interpolate or select
            isel = {k: v for k, v in zip(dims, idx)}
            idata = data.isel(isel, drop=True)
            indexer = indexers.copy()
            for key, val in indexers_fancy.items():
                indexer[key] = val.isel(isel, drop=True)
            idata = getattr(idata, func)(indexer, **kwargs)

            # Repair output
            for dim, value in indexer.items():
                # Preserve attributes of indexed coordinate
                # NOTE: This is critical for CF interpretation of coords! Right now
                # interp drops attrs. See: https://github.com/pydata/xarray/issues/4239
                if dim in idata.coords:  # wasn't dropped
                    idata.coords[dim].attrs.update(data.coords[dim].attrs)
                # Drop corresponding cell measures for indexed coordinates
                # NOTE: Without this get bizarre behavior where using .interp(lev=1050)
                # extrapolates to below surface but subsequent .reduce(lat='avg')
                # omits those points.
                if drop_cell_measures:
                    try:
                        coordinate = self.cf._encode_name(dim, 'coordinates')
                    except KeyError:
                        continue
                    measure = COORD_CELL_MEASURE[coordinate]
                    try:
                        measure = self.cf._decode_name(measure, 'cell_measures', search_registry=False)  # noqa: E501
                    except KeyError:
                        continue
                    if measure is not None and measure in idata.coords:
                        idata = idata.drop_vars(measure)

            # Save DataArray subset
            datas[idx] = idata

        # Merge along indexer coordinates, and return to original permution order
        if indexers_fancy:
            data = xr.combine_nested(
                datas.tolist(),
                concat_dim=dims,
                join='exact',
                compat='identical',
                combine_attrs='identical',
            )
            data = data.climo.replace_coords(dict(coords))
        else:
            data = datas[0]

        return data

    def _parse_dims(self, dim=None, single=False, **kwargs):
        """
        Parse positional dimension indexers. Defer to _parse_indexers for algorithm.
        """
        dims = dim or ()
        if isinstance(dims, str):
            dims = (dims,)
        kwargs.setdefault('allow_kwargs', False)
        indexers = {dim: None for dim in dims}
        indexers, _ = self._parse_indexers(indexers, **kwargs)
        if not single:
            return tuple(indexers)
        elif len(indexers) > 1:
            raise ValueError(f'Expected one dimension, got {len(indexers)}.')
        else:
            return tuple(indexers)[0]

    def _parse_indexers(
        self,
        indexers=None,
        allow_kwargs=True,
        ignore_scalar=False,
        include_scalar=False,
        include_pseudo=False,
        include_no_coords=False,
        search_derivations=False,
        **kwargs
    ):
        """
        Parse and translate keyword dimension indexers.
        """
        dims = self.data.dims
        coords = self.data.coords
        indexers = indexers or {}
        indexers = indexers.copy()
        indexers.update(kwargs)
        indexers_filtered = {}
        for key in tuple(indexers):
            # Translate indexer name
            dim = key
            if dim in dims and dim not in coords:  # but not coordinates
                if include_no_coords:
                    indexers_filtered[dim] = indexers.pop(key)
                    continue
                else:
                    raise RuntimeError(f'Dimension {key!r} is missing coordinate data.')
            try:
                dim = self.cf._decode_name(dim, 'axes', 'coordinates')
            except KeyError:
                pass
            # Handle salar indexer
            if dim in coords and coords[dim].size == 1:
                if ignore_scalar:  # used for .sum() and .mean()
                    del indexers[key]
                    continue
                elif not include_scalar:  # used for .integral() and .average()
                    raise RuntimeError(f'Coordinate {key!r} is scalar.')
            # Validate indexer
            if (
                dim in coords
                or include_pseudo and dim in ('area', 'volume')
                or search_derivations and self._find_derivation(dim, *coords.values())  # noqa: E501
            ):
                # e.g. integral('area') or derivative('meridional_coordinate')
                indexers_filtered[dim] = indexers.pop(key)
            elif not allow_kwargs:
                raise ValueError(f'Invalid argument or unknown dimension {key!r}.')

        # Warn if empty
        if not indexers_filtered:
            raise ValueError(f'No valid indexers found in kwargs {indexers!r}.')
        return indexers_filtered, indexers

    def _parse_truncate_args(self, **kwargs):
        """
        Parse arguments used to truncate data. Returns tuple of dictionaries used
        to limit data range. Used by both `~ClimoAccessor.truncate` and
        `~ClimoDataArrayAccessor.reduce`.
        """
        # Limit range of dimension reduction
        # NOTE: This permits *multiple* bounds that get reduced to 'track' dimension,
        # either explicitly with e.g. latmin=(0, 30) or when parameter bounds like
        # latmin='ehf_lat' returns more than one value.
        data = self.data
        dims = []
        startstops = []
        for key in tuple(kwargs):
            # Interpret dimension and bounds
            # WARNING: Below precludes us from using _[min|max|lim] suffix for other
            # keyword args. Might reconsider but we use "special" suffixes and prefixes
            # everywhere (e.g. _[lat|strength]) so this is consistent with API. Makes
            # things much easier if we can just detect special suffix without trying
            # to figure out if the rest of the string matches a dimension yet.
            m = re.match(r'\A(.*?)_(min|max|lim)\Z', key)
            if not m:
                continue
            if key not in kwargs:  # happens with e.g. latitude_min=x latitude_max=y
                continue
            dim, mode = m.groups()
            try:
                dim = self.cf._decode_name(dim, 'axes', 'coordinates')
            except KeyError:
                raise TypeError(f'Invalid truncation arg {key!r}.')
            units = data.coords[dim].climo.units

            # Get start and stop locations
            # Handle passing e.g. latmin=x latmax=y instead of latlim=z
            loc = kwargs.pop(key)
            if mode == 'max':
                start = kwargs.pop(dim + '_min', None)
                stop = loc
            elif mode == 'min':
                start = loc
                stop = kwargs.pop(dim + '_max', None)
            else:
                start, stop = loc

            # Get 'variable-spec' bounds and translate units
            # Then add to the list of starts and stops
            dims.append(dim + '_lim')
            for bound, mode in zip((start, stop), ('min', 'max')):
                # Translate 'parameter' bounds
                if isinstance(bound, (str, tuple)):  # 'name' or ('name', {})
                    if not isinstance(data, xr.Dataset):
                        raise ValueError('Dataset required to get bounds {bound!r}.')
                    bound = data.climo.get(bound)  # may add a 'track' dim
                else:
                    if bound is None:
                        bound = getattr(data.coords[dim], mode)()
                        # bound = getattr(data.climo.coords[dim].climo.magnitude, mode)()  # noqa: E501
                    bound = np.atleast_1d(bound)
                    if bound.ndim > 1:
                        raise ValueError('Too many dimensions for bounds {bound!r}.')
                    bound = xr.DataArray(bound, dims='track')
                # Handle units
                if not isinstance(bound.data, pint.Quantity):
                    bound.data = bound.data * units
                else:
                    bound = bound.climo.to_units(units)
                bound = bound.climo.dequantify()
                if 'track' not in bound.dims:
                    bound = bound.expand_dims('track')
                startstops.append(bound)

        # Match dimensionality between 'start' and 'stop' bounds for all dim names
        # Example: a (5) x b (4) x track (3) 'starts' and b (4) x track (2) 'stops'
        # Below if we pass list(zip(*list(itertools.product(range(2), range(3)))))
        # get idx series for each DataArray: [(0, 0, 0, 1, 1, 1), (0, 1, 2, 0, 1, 2)]
        idxs = zip(*itertools.product(*(range(_.sizes['track']) for _ in startstops)))
        startstops = tuple(_.isel(track=list(idx)) for idx, _ in zip(idxs, startstops))
        startstops = xr.broadcast(*startstops)  # match dimensionality!

        # Create bounds dictionary
        # NOTE: The find 'track' dims have no coordinates
        # NOTE: Xarray concat() does automatic dimension broadcasting so we
        # just need to get 'outer' combination of all possible start/stop tracks
        # NOTE: Remove coordinates from bounds specifications to prevent weird
        # errors when applying coords in reduce(). The bounds specifications
        # *themselves* are supposed to be coordinates.
        bounds = {
            dim: xr.concat(
                (start, stop),
                dim='startstop',
                compat='no_conflicts',
                combine_attrs='no_conflicts'
            ).reset_coords(drop=True)
            for dim, start, stop in zip(dims, startstops[::2], startstops[1::2])
        }
        return bounds, kwargs

    @_CFAccessor._clear_cache
    def add_cell_measures(
        self, measures=None, *, dataset=None, override=False, verbose=False, **kwargs
    ):
        """
        Add cell measures to `~xarray.DataArray.coords`, remove cell measures missing
        from `~xarray.DataArray.coords`, and update the ``cell_measures`` attribute(s).

        Parameters
        ----------
        measures : dict-like, optional
            Dictionary of cell measures. If none are provided, the default `width`,
            `depth`, `height`, and `duration` measures are automatically calculated.
            If this is a DataArray, pressure level cell heights will not include
            surface pressure and isentropic level cell heights cannot be computed.
        dataset : xarray.Dataset, optional
            The dataset associated with this `xarray.DataArray`. Needed when
            calculating cell measures automatically.
        override : bool, optional
            Whether to override existing cell measures. Default is ``False``.
        verbose : bool, optional
            If ``True``, print statements are issued.
        **kwargs
            Cell measures passed as keyword args.
        """
        # TODO: Support data arrays with surface pressure, isentropic density
        # stored as coordinate variables. This should be part of derivation refactor
        # supporting derivations/retrievals on both data aqrays and data array coords.
        stopwatch = _make_stopwatch(verbose=False)
        cf = self.cf
        data = self.data.copy(deep=False)
        action = 'default'
        measures = measures or {}
        measures.update(kwargs)
        if isinstance(data, xr.Dataset):
            dataset = data
        elif dataset is None:
            # Get weights from temporary dataset. Ignore CF UserWarning and
            # ClimoPyWarnings due to missing bounds and ClimoPyWarnings due
            # to missing surface pressure coordinate for vertical bounds.
            dataset = data.to_dataset(name=data.name or 'unknown')
            action = 'ignore'

        # Add default cell measures
        if not measures:
            stopwatch('init')
            for measure in ('length', 'width', 'height', 'duration'):
                # Skip measures that already exist in coordinates and measures that
                # aren't subset of existing spatial coordinates
                if (
                    not override
                    and measure in cf.cell_measures
                    and cf.cell_measures[measure][0] in data.coords
                    or set(CELL_MEASURE_COORDS[measure]) - set(cf.coordinates)
                ):
                    continue

                # Calculate new measures
                # TODO: Permit passing keyword arguments to functions e.g.
                # picking cell height filtered to the tropopause.
                # NOTE: This catches RuntimeErrors emitted from _get_bounds if fail to
                # calculate bounds and NotImplementedErrors from the definitions e.g.
                # if there is no algorithm for cell height (child of RuntimeError)
                name = 'cell_' + measure
                with warnings.catch_warnings():
                    warnings.simplefilter(action)  # possibly ignore warnings
                    try:
                        weight = dataset.climo._get_item(
                            name,
                            search_cf=False,
                            search_derivations=False,
                            search_registry=False,
                            add_cell_measures=False
                        )
                    except Exception as err:
                        if verbose:
                            print(f'Failed to add cell measure {measure!r} with name {name!r}. Error message: {err!s}')  # noqa: E501
                        continue
                    else:
                        if weight.sizes.keys() - data.sizes.keys():
                            continue  # e.g. 'length' for data with no latitude dim
                        if verbose:
                            print(f'Added cell measure {measure!r} with name {name!r}.')
                        weight.name = name  # just in case
                        measures[measure] = weight
                    finally:
                        stopwatch(measure)

        # Add measures as dequantified coordinate variables
        # TODO: Stop adding cell measures attribute to whole dataset
        # NOTE: This approach is used as an example in cf_xarray docs:
        # https://cf-xarray.readthedocs.io/en/latest/examples/introduction.html#Feature:-Weight-by-Cell-Measures
        missing = set()  # only emit warning once
        if not all(isinstance(da, xr.DataArray) for da in measures.values()):
            raise ValueError('Input cell measures must be DataArrays.')
        if any(da.name is None for da in measures.values()):
            raise ValueError('Input cell measures must have names.')
        for obj in data.climo._iter_data_vars(include_dataset=True):
            measures_old = cf._decode_attr(obj.attrs.get('cell_measures', ''))
            for key in measures_old:
                (measure,), name = key
                if name in data.coords:
                    continue
                measures_old.remove(key)
                if verbose and name not in missing:
                    print(f'Removed missing {measure!r} cell measure {name!r}.')
                missing.add(name)
            measures_new = measures_old.copy()
            for measure, da in measures.items():
                if not isinstance(da, xr.DataArray):
                    raise ValueError('Input cell measures must be DataArrays.')
                if da.name is None:
                    raise ValueError('Input cell measures must have names.')
                data.coords[da.name] = da.climo.dequantify()
                if isinstance(obj, xr.DataArray) and obj.climo._is_coordinate_bounds:
                    continue
                measures_new.append((measure, da.name))
            obj.attrs['cell_measures'] = cf._encode_attr(measures_new)

        return data

    @_CFAccessor._clear_cache
    def add_scalar_coords(self, verbose=False):
        """
        Add dummy scalar coordinates for missing longitude, latitude, and vertical
        dimensions and update the `cell_methods` attribute(s) to indicate the missing
        coordinates were reduced by averaging. For motivation, see the final paragraph
        of CF manual section 7.3.2:

            A dimension of size one may be the result of "collapsing" an axis by some
            statistical operation, for instance by calculating a variance from time
            series data. We strongly recommend that dimensions of size one be retained
            (or scalar coordinate variables be defined) to enable documentation of the
            method (through the cell_methods attribute) and its domain (through the
            bounds attribute).

        In other words, while `cell_methods` are typically used to indicate how each
        cell in a 1D coordinate vector was constructed from a notional "original"
        sampling interval, they can also be used to indicate how a single scalar
        coordinate was reduced from a 1D coordinate vector.

        Parameters
        ----------
        verbose : bool, optional
            If ``True``, print statements are issued.
        """
        data = self.data.copy(deep=False)
        coords = ('longitude', 'latitude', 'vertical')
        attrs = {  # default variable names and attributes if dimension not present
            'lon': {'axis': 'X', 'standard_name': 'longitude', 'units': 'degrees_east'},
            'lat': {'axis': 'Y', 'standard_name': 'latitude', 'units': 'degrees_north'},
            'lev': {'axis': 'Z', 'standard_name': 'air_pressure', 'positive': 'down', 'units': 'hPa'},  # noqa: E501
        }
        if data.cf.sizes.get('time', None) == 1:  # time dimension exists
            data = data.cf.squeeze('time')  # may remove time coordinate
        for dim, coord in zip(attrs, coords):
            da = self.cf._get_item(coord, 'coordinates')
            if da is None:
                if dim in data.dims:
                    if data.sizes[dim] == 1:  # exists as singleton dim but not coord
                        data = data.squeeze(dim)
                    else:
                        raise ValueError('Dimension already exists without coords.')
                data.coords[dim] = ((), np.nan, attrs[dim])
                if verbose:
                    print(f'Added missing scalar {coord} coordinate {dim!r}.')
            elif da.size == 1:
                dim = da.name
                if dim in data.sizes:  # i.e. is a dimension
                    data = data.squeeze(dim)
                data = data.climo.replace_coords({dim: np.nan})
                for key, value in attrs.items():
                    data.attrs.setdefault(key, value)
                if verbose:
                    print(f'Set scalar {coord} coordinate {dim!r} value to NaN.')
            else:
                continue
            data.climo.update_cell_methods({dim: 'mean'})

        return data

    @_CFAccessor._clear_cache
    def enforce_global(self, longitude=True, latitude=True, vertical=False, zero=None):
        """
        Add a circularly overlapping longitude coordinate, latitude coordinates for
        the north and south poles, and pressure coordinates for the mean sea-level
        and "zero" pressure levels. This ensures plots data coverage over the whole
        atmosphere and improves the accuracy of budget term calculations.

        Parameters
        ----------
        longitude : bool, optional
            Whether to enforce circular longitudes. Default is ``True``.
        latitude : bool, optional
            Whether to enforce latitude coverage from pole-to-pole. Default is ``True``.
        vertical : bool, optional
            Whether to enforce pressure level coverage from 0 hectoPascals to
            1013.25 hectoPascals (mean sea-level pressure). Default is ``False``.
        zero : bool or sequence of str, optional
            If this is a `~ClimoDataArrayAccessor`, should be boolean indicating whether
            data at the pole coordinates should be zeroed (e.g. wind variables and
            extensive properties like fluxes). If this is a `~ClimoDatasetAccessor`,
            should be sequence of variables that should be zeroed.

        Examples
        --------
        >>> import numpy as np
        >>> import xarray as xr
        >>> import climopy as climo
        >>> ds = xr.Dataset(
        ...     coords={
        ...         'lon': np.arange(0, 360, 30),
        ...         'lat': np.arange(-85, 86, 10),
        ...         'lev': ('lev', np.arange(100, 1000, 100), {'units': 'hPa'}),
        ...     }
        ... )
        >>> ds
        <xarray.Dataset>
        Dimensions:  (lat: 18, lev: 9, lon: 12)
        Coordinates:
          * lon      (lon) int64 0 30 60 90 120 150 180 210 240 270 300 330
          * lat      (lat) int64 -85 -75 -65 -55 -45 -35 -25 ... 25 35 45 55 65 75 85
          * lev      (lev) int64 100 200 300 400 500 600 700 800 900
        Data variables:
            *empty*
        >>> ds = ds.climo.standardize_coords()
        >>> ds = ds.climo.enforce_global(vertical=True)
        >>> ds = ds.climo.add_cell_measures()
        >>> ds
        <xarray.Dataset>
        Dimensions:      (lat: 20, lev: 11, lon: 13)
        Coordinates:
          * lon          (lon) float64 -2.03e+04 0.0 30.0 60.0 ... 270.0 300.0 330.0
          * lat          (lat) float64 -90.0 -85.0 -75.0 -65.0 ... 65.0 75.0 85.0 90.0
          * lev          (lev) float64 0.0 100.0 200.0 300.0 ... 800.0 900.0 1.013e+03
            cell_width   (lat, lon) float64 6.91e-11 6.92e-11 ... 2.043e-13 1.021e-13
            cell_depth   (lat) float64 278.0 834.0 1.112e+03 ... 1.112e+03 834.0 278.0
            cell_height  (lev) float64 509.9 1.02e+03 1.02e+03 ... 1.087e+03 577.4
        Data variables:
            *empty*
        Attributes:
            cell_measures:  width: cell_width depth: cell_depth height: cell_height
        """
        # Add circular longitude coordinates
        data = self.data
        stopwatch = _make_stopwatch(verbose=False)
        concatenate = functools.partial(
            xr.concat, data_vars='minimal', combine_attrs='no_conflicts'
        )
        if longitude and 'longitude' in self.cf.coordinates:
            coord = data.climo.coords['longitude']
            lon = coord.name
            if coord.size > 1 and not np.isclose(coord[-1], coord[0] + 360 * ureg.deg):
                edge = data.isel({lon: slice(-1, None)})
                edge = edge.climo.replace_coords({lon: coord[-1] - 360})
                data = concatenate((edge, data), dim=lon)
                stopwatch('longitude')

        # Add latitude coordinates at poles
        # WARNING: Containers of scalar quantities like [90 * ureg.deg] silently have
        # units stripped and are transformed to 1. Submit github issue?
        if latitude and 'latitude' in self.cf.coordinates:
            coord = data.climo.coords['latitude']
            if coord.size > 1:
                lat = coord.name
                parts = []
                if np.min(coord) < -80 * ureg.deg and -90 * ureg.deg not in coord:
                    part = data.isel({lat: slice(0, 1)})
                    part = part.climo.replace_coords({lat: [-90] * ureg.deg})
                    parts.append(part)
                parts.append(data)
                if np.max(coord) > 80 * ureg.deg and 90 * ureg.deg not in coord:
                    part = data.isel({lat: slice(-1, None)})
                    part = part.climo.replace_coords({lat: [90] * ureg.deg})
                    parts.append(part)
                data = concatenate(parts, dim=lat)
                stopwatch('latitude')

        # Add pressure coordinates at surface and "top of atmosphere"
        if vertical and 'vertical' in self.cf.coordinates:
            coord = data.climo.coords['vertical']
            if coord.climo.units.is_compatible_with('Pa'):
                lev = coord.name
                parts = []
                if 0 * ureg.hPa not in coord:
                    part = data.isel({lev: slice(0, 1)})
                    part = part.climo.replace_coords({lev: [0] * ureg.hPa})
                    parts.append(part)
                parts.append(data)
                if 1013.25 * ureg.hPa not in coord:
                    part = data.isel({lev: slice(-1, None)})
                    part = part.climo.replace_coords({lev: [1013.25] * ureg.hPa})
                    parts.append(part)
                data = concatenate(parts, dim=lev)
                if isinstance(data, xr.Dataset) and 'bounds' in coord.attrs:
                    bnds = data[coord.attrs['bounds']]
                    bnds[-2, 1] = bnds[-1, 0] = bnds[-1, :].mean()
                    bnds[0, 1] = bnds[1, 0] = bnds[0, :].mean()
                stopwatch('vertical')

        # Repair values at polar singularity
        # WARNING: Climopy loc indexing with units is *very* slow for now
        # WARNING: Xarray does not support boolean loc indexing
        # See: https://github.com/pydata/xarray/issues/3546
        if latitude:
            if isinstance(data, xr.DataArray):
                zero = (data.name,) if zero else ()
            else:
                zero = zero or ()
            # coord = data.climo.coords[lat]
            # loc = coord[np.abs(coord) == 90 * ureg.deg]
            coord = data.coords[lat]
            loc = coord[np.abs(coord) == 90]
            for da in data.climo._iter_data_vars():
                if da.name in zero and lat in da.coords:
                    # da.climo.loc[{lat: loc}] = 0
                    da.loc[{lat: loc}] = 0
            stopwatch('zero')

        return data

    @_CFAccessor._clear_cache
    def groupby(self, group, *args, **kwargs):
        """
        Return a unit-friendly `~xarray.DataArray.groupby` indexer. Dequantifies the
        `DataArray` before use and preserve attributes on the resulting coordinates.

        Parameters
        ----------
        *args, **kwargs
            Passed to `~xarray.DataArray.groupby`.

        Examples
        --------
        >>> ds = xr.tutorial.open_dataset('rasm', decode_times=False)
        >>> ds = ds.coarsen(x=25, y=25, boundary='trim').mean()
        >>> ds.Tair.attrs['units'] = 'degC'
        >>> T = ds.Tair.climo.quantify()
        >>> grp = ureg.kg * (T > 273 * ureg.K)  # arbitrary group with units
        >>> grp.name = 'above_freezing'
        >>> T.climo.groupby(grp).mean()
        <xarray.DataArray 'Tair' (above_freezing: 2)>
        <Quantity([-13.66380631  11.57033461], 'degree_Celsius')>
        Coordinates:
          * above_freezing  (above_freezing) int64 0 1
        """
        return self._cls_groupby(self.data, group, *args, **kwargs)

    @quack._keep_cell_attrs
    def _mean_or_sum(self, method, dim=None, skipna=None, weight=None, **kwargs):
        """
        Return an average or summation.
        """
        # NOTE: Unweighted mean or sum along scalar coords conceptually is an identity
        # operation, so ignore scalar coords. This is also important when running
        # integral() and _manage_coord_reductions adjusted the cell methods.
        data = self.truncate(**kwargs)
        dims = data.dims if dim is None else self._parse_dims(
            dim, ignore_scalar=True, include_no_coords=True,
        )
        if weight is not None:
            data = data.weighted(weight.climo.truncate(**kwargs))
        data = getattr(data, method)(dims, skipna=skipna, keep_attrs=True)
        data.climo.update_cell_methods({dims: method})
        return data

    @_CFAccessor._clear_cache
    @_manage_coord_reductions
    @docstring._snippet_manager(operator='mean')
    def mean(self, dim=None, **kwargs):
        """
        %(template_meansum)s

        Notes
        -----
        %(notes_avgmean)s
        """
        return self._mean_or_sum('mean', dim, **kwargs)

    @_CFAccessor._clear_cache
    @_manage_coord_reductions
    @docstring._snippet_manager(operator='sum')
    def sum(self, dim=None, **kwargs):
        """
        %(template_meansum)s
        """
        return self._mean_or_sum('sum', dim, **kwargs)

    @_CFAccessor._clear_cache
    @quant.while_xarray_dequantified
    def interp(
        self,
        indexers=None,
        method='linear',
        assume_sorted=False,
        kwargs=None,
        drop_cell_measures=True,
        **indexers_kwargs
    ):
        """
        Call `~xarray.DataArray.interp` with support for units and indexer aliases. Also
        preserve coordinate attributes, perform extrapolation for out-of-range
        coordinates by default, permit interpolating to different points as a function
        of other coordinates, and drop cell measures associated with the interpolated
        dimension.

        Parameters
        ----------
        *args, **kwargs
            Passed to `~xarray.DataArray.interp`.
        """
        kwargs = kwargs or {}
        kwargs.setdefault('fill_value', 'extrapolate')
        indexers, _ = self._parse_indexers(
            indexers, allow_kwargs=False, **indexers_kwargs
        )
        indexers = self._dequantify_indexers(indexers)
        return self._iter_by_indexer_coords(
            'interp',
            indexers,
            method=method,
            assume_sorted=assume_sorted,
            kwargs=kwargs,
            drop_cell_measures=drop_cell_measures,
        )

    @_CFAccessor._clear_cache
    def invert_hemisphere(self, which=None, invert=None):
        """
        Invert the sign of data in one or both hemispheres. This can be used e.g.
        to make meridional wind positive in the poleward direction. This is used
        internally by `~ClimoAccessor.sel_hemisphere`.

        Parameters
        ----------
        which : {'nh', 'sh', None}
            The hemisphere to invert. May be both or the northern or
            southern hemispheres. The default of ``which=None`` inverts both.
        invert : bool, str, or sequence of str, optional
            If boolean, indicates whether or not to invert the `~xarray.DataArray`
            (or, if this is a `~xarray.Dataset`, every array in the dataset). If
            sequence of strings, the `~xarray.DataArray` is only inverted if its
            ``name`` appears in the sequence (or, if this is an `~xarray.Dataset`,
            only those arrays in the dataset with matching names are inverted).
            For example, if the dataset contains the meridional wind ``'v'`` and
            potential vorticity ``'pv'``, one might use ``invert=('v', 'pv')``.
        """
        # Get latitude slice
        # NOTE: Exclude equator data from inversion
        data = self.data
        dim = self.cf._decode_name('latitude', 'coordinates')
        lat = data.coords[dim]
        sel = {}
        if which == 'sh':
            sel = {dim: slice(-90, np.max(lat[lat < 0]))}
        elif which == 'nh':
            sel = {dim: slice(np.min(lat[lat > 0]), 90)}
        elif which is not None:
            raise ValueError(f'Invalid {which=}. Must be sh or nh.')
        # Invert the data
        data = data.copy(deep=False)  # shallow copy by default
        if invert is None:
            invert = True
        elif isinstance(invert, str):
            invert = (invert,)
        for da in data.climo._iter_data_vars():
            if np.iterable(invert) and da.name not in invert:
                continue
            elif not invert:
                continue
            da.data = da.data.copy()  # deep copy when modifying the data
            da.loc[sel] = -1 * da.loc[sel]  # should preserve attributes
        return data

    @_CFAccessor._clear_cache
    def isel(
        self,
        indexers=None,
        drop=None,
        drop_cell_measures=False,
        **indexers_kwargs
    ):
        """
        Call `~xarray.DataArray.isel` with support for units and indexer aliases. Also
        permit selecting different points as a function of other coordinates.


        Parameters
        ----------
        *args, **kwargs
            Passed to `~xarray.DataArray.isel`.
        """
        indexers, _ = self._parse_indexers(
            indexers, allow_kwargs=False, **indexers_kwargs
        )
        return self._iter_by_indexer_coords(
            'isel', indexers, drop=drop, drop_cell_measures=drop or drop_cell_measures,
        )

    @_CFAccessor._clear_cache
    def replace_coords(self, indexers=None, **kwargs):
        """
        Return a copy with coordinate values added or replaced (if they already exist).
        Unlike `~.assign_coords`, this automatically copies unset attributes from
        existing coordinates to the input coordinates, including the unit string.

        Parameters
        ----------
        indexers : dict-like, optional
            The new coordinates.
        **kwargs
            Coordinates passed as keyword args.
        """
        # WARNING: Absolutely *critical* that DataArray units string exactly matches
        # old one. Otherwise subsequent concatenate will strip the units attribute. So
        # we manually overwrite this rather than relying on the 'to_units' formatting.
        indexers, _ = self._parse_indexers(
            indexers, include_no_coords=True, include_scalar=True, allow_kwargs=False, **kwargs  # noqa: E501
        )
        indexers_new = {}
        for name, coord in indexers.items():
            if not isinstance(coord, xr.DataArray):
                dims = () if quack._is_scalar(coord) else (name,)
                coord = xr.DataArray(coord, dims=dims, name=name)
            coord = coord.climo.dequantify()
            prev = self.data.coords.get(name, None)
            if prev is not None:
                if coord.climo._has_units:
                    coord = coord.climo.to_units(prev.climo.units)  # may raise error
                    coord.attrs['units'] = prev.attrs['units']  # *always* identical
                for key, value in prev.attrs.items():
                    coord.attrs.setdefault(key, value)  # avoid overriding
            indexers_new[name] = coord
        return self.data.assign_coords(indexers_new)

    @_CFAccessor._clear_cache
    def reverse_hemisphere(self):
        """
        Reverse the direction and sign of the latitude coordinates (e.g., turn the
        southern hemisphere into the northern hemisphere). This is used internally
        by `~ClimoAccessor.sel_hemisphere`.
        """
        data = self.data
        data = data.copy(deep=False)
        dim = self.cf._decode_name('latitude', 'coordinates')
        with xr.set_options(keep_attrs=True):  # retain latitude attributes
            lat = -1 * data.coords[dim]
        data = data.climo.replace_coords({dim: lat})
        data = data.isel({dim: slice(None, None, -1)})  # retain original direction
        return data

    @_CFAccessor._clear_cache
    def sel(
        self,
        indexers=None,
        method=None,
        tolerance=None,
        drop=None,
        drop_cell_measures=False,
        **indexers_kwargs
    ):
        """
        Call `~xarray.DataArray.sel` with support for units and indexer aliases. Also
        permit selecting different points as a function of other coordinates.

        Parameters
        ----------
        *args, **kwargs
            Passed to `~xarray.DataArray.sel`.
        """
        indexers, _ = self._parse_indexers(
            indexers, allow_kwargs=False, **indexers_kwargs
        )
        indexers = self._dequantify_indexers(indexers)
        return self._iter_by_indexer_coords(
            'sel',
            indexers,
            method=method,
            tolerance=tolerance,
            drop=drop,
            drop_cell_measures=drop or drop_cell_measures,
        )

    @_CFAccessor._clear_cache
    def sel_hemisphere(self, which, invert=None):
        """
        Select a hemisphere or average of hemispheres. A single negative latitude
        is always included so that contours, lines, and whatnot extend to the equator
        exactly.

        Parameters
        ----------
        which : {'nh', 'sh', 'avg'}
            The hemisphere to select. May be the northern, southern, or an
            average of both hemispheres. This also controls the value of
            `which` passed to `~ClimoAccessor.invert_hemisphere`.
        invert : bool, str, or sequence of str, optional
            Passed to `~ClimoAccessor.invert_hemisphere`.
        """
        # Select and transform data
        # NOTE: keep data point on either side of equator so plots drawn
        # with resulting data will have a zero latitude point.
        data = self.data
        dim = self.cf._decode_name('latitude', 'coordinates')
        lat = data.coords[dim]
        which = which.lower()
        if invert is None:
            invert = False
        if which in ('nh', 'avg'):
            ndata = data.sel({dim: slice(np.max(lat[lat <= 0]), 90)})
        if which in ('sh', 'avg'):
            sdata = data.sel({dim: slice(-90, np.min(lat[lat >= 0]))})
            sdata = sdata.climo.invert_hemisphere('sh', invert)
            sdata = sdata.climo.reverse_hemisphere()
        # Possibly average hemispheres
        if which == 'sh':
            data = sdata
        elif which == 'nh':
            data = ndata
        elif which == 'avg':
            with xr.set_options(keep_attrs=True):
                data = 0.5 * (sdata + ndata)
        else:
            raise ValueError(f'Unknown hemisphere identifier {which!r}.')
        return data

    @_CFAccessor._clear_cache
    def sel_pair(self, key, *, modify=None):
        """
        Return selection from a pseudo "parameter" axis. "Parameter"
        axes are identified as any non-scalar coordinate whose associated
        `~ClimoDataArrayAccessor.cfvariable` has a "reference" value (e.g.,
        a coordinate named ``'forcing'`` with a "reference" value of ``0``).

        Parameters
        ----------
        key : str, optional
            The pair key. If the parameter axis is length 2, the key ``1`` returns
            the first position and the key ``2`` the second position. Otherwise, the
            key ``1`` returns the `~.cfvariable.CFVariable.reference` position and the
            key ``2`` is a no-op that returns the original data. To return the
            difference between keys ``2`` and ``1``, pass ``'anomaly'``. To
            return the ratio of key ``2`` over key ``1``, pass ``'ratio'``.
        modify : bool, optional
            Whether to modify the associated `~ClimoDataArrayAccessor.cfvariable` names
            by adding ``long_prefix`` and ``long_suffix`` attributes to the resulting
            `~xarray.DataArray`\\ (s). Default is ``False`` for variable(s) containing
            the substrings ``'force'`` or ``'forcing'`` and ``True`` otherwise.
        """
        # Find "anomaly-pair" axes and parametric axes
        # NOTE: This behavior differently depending on available parameters. If
        # pair is present then always select second minus first (either may or may not
        # be reference). Otherwise select value minus reference.
        key = str(key)
        if key not in ('1', '2', 'anom', 'anomaly', 'ratio'):
            raise ValueError(f'Invalid pair spec {key!r}.')
        data = self.data
        dims_param = self._find_params(return_reference=True)
        dims_pair = tuple(dim for dim in dims_param if data.sizes.get(dim, 0) == 2)
        if dims_pair:
            if len(dims_pair) > 1:
                warnings._warn_climopy(
                    f'Ambiguous anomaly-pair dimensions {dims_pair}. Using first.'
                )
            sels = tuple(
                {dims_pair[0]: data.coords[dims_pair[0]].values[i]} for i in range(2)
            )
        elif dims_param:
            if len(dims_param) > 1:
                warnings._warn_climopy(
                    f'Ambiguous parameter dimensions {tuple(dims_param)}. Using first.'  # noqa: E501
                )
            sels = (dims_param, {})
        else:
            raise ValueError('No anomaly-pair dimensions found.')

        # Make selection and repair cfvariable
        # NOTE: We are careful here to track parent_name variables found in
        # coordinates, i.e. variables to which we applied _find_extrema.
        prefix = suffix = None
        if key == '1':
            prefix = 'unforced'
            result = data.sel(sels[0])
        elif key == '2':
            prefix = 'forced'
            result = data.sel(sels[1])
        else:
            suffix = 'anomaly'
            with xr.set_options(keep_attrs=True):
                name = data.attrs.get('parent_name', None)
                data0 = data.climo.sel(sels[0])
                data1 = data.climo.sel(sels[1])
                result = data1 / data0 if key == 'ratio' else data1 - data0
                if name and name in data.coords and name not in result.coords:
                    coord = 0.5 * (data0.coords[name] + data1.coords[name])
                    result.coords[name] = coord

        # Add prefixes and suffixes
        for da in result.climo._iter_data_vars():
            attrs = da.attrs
            combine = lambda *args: ' '.join(filter(None, args))  # noqa: E731
            if modify is None:
                skip = re.search('(force|forcing)', da.name or '')
            else:
                skip = not modify
            if skip:
                continue
            if prefix:
                attrs['long_prefix'] = combine(prefix, attrs.get('long_prefix'))
            if suffix:
                attrs['long_suffix'] = combine(attrs.get('long_suffix'), suffix)

        return result

    @_CFAccessor._clear_cache
    def sel_time(self, date=None, **kwargs):
        """
        Return an `~xarray.DataArray` or `~xarray.Dataset` with the time coordinate
        filtered to times matching some datetime component. For details, see the
        `xarray documentation on virtual datetime coordinates \
        <http://xarray.pydata.org/en/stable/time-series.html>`__.

        Parameters
        ----------
        date : date-like, optional
            Itemized selection of dates. Data type should match the time coordinate
            data type (e.g. `numpy.datetime64`).
        year, month, day, hour, minute, second, dayofyear, week, dayofweek, weekday
            The datetime component, e.g. ``year=2000`` or ``season='JJA'``.
        """
        data = self.data
        try:
            time = self.cf._decode_name('time', 'coordinates')
        except KeyError:
            raise RuntimeError('Time dimension not found.')
        if date is not None:
            data = data.sel({time: date})
        for key, value in kwargs.items():
            if value is None:
                continue
            data = data.sel({time: data[f'{time}.{key}'] == value})
        return data

    @_CFAccessor._clear_cache
    def standardize_coords(
        self,
        verbose=False,
        height_units='km',
        pressure_units='hPa',
        temperature_units='K',  # noqa: E501
        descending_levels=False,
    ):
        """
        Infer and standardize coordinates to satisfy CF conventions with the help of
        `~cf_xarray.CFAccessor.guess_coord_axis` and `cf_xarray.CFAccessor.rename_like`.
        This function does the following:

        * Adds ``longitude`` and ``latitude`` standard names and ``degrees_east``
          and ``degrees_north`` units to detected ``X`` and ``Y`` axes.
        * Ensures detected longitude and latitude coordinates are designated
          as ``X`` and ``Y`` axes if none are present.
        * Adds ``positive`` direction attribute to detected ``Z`` axes so they
          are also interpted as ``vertical`` coordinates.
        * Enforces vertical coordinate units of kilometers, hectopascals, and kelvin,
          for height-like, pressure-like, and temperature-like data, respectively.
        * Inverts vertical coordinates so that increasing index corresponds to
          increasing value (and may or may not correspond to increasing height).
        * Renames longitude, latitude, vertical, and time coordinate names
          to ``'lon'``, ``'lat'``, ``'lev'``, and ``'time'``, respectively.
        * Renames coordinate bounds to the coordinate names followed by a
          ``'_bnds'`` suffix and removes all attributes from bounds variables.

        Note that this function never overwrites existing attributes.

        Parameters
        ----------
        verbose : bool, default: False
            If ``True``, print statements are issued.
        height_units : str, default: 'km'
            The destination units for height-like vertical coordinates.
        pressure_units : str, default: 'hPa'
            The destination units for pressure-like vertical coordinates.
        temperature_units : str, default: 'K'
            The destination units for temperature-like vertical coordinates.
        descending_levels : bool, default: False
            Whether vertical levels should be descending with increasing index.

        Examples
        --------
        >>> bnds = (('bnds', 'foo'), [[0, 1], [1, 2]])
        >>> lon = ('foo', [0.5, 1.5], {'standard_name': 'longitude'})
        >>> lat = ('lat', [-0.5, 0.5])
        >>> ds = xr.Dataset({'foo_bnds': bnds}, coords={'foo': lon, 'lat': lat})
        >>> ds = ds.climo.standardize_coords(verbose=True)
        >>> ds.lon
        <xarray.DataArray 'lon' (lon: 2)>
        array([0.5, 1.5])
        Coordinates:
        * lon      (lon) float64 0.5 1.5
        Attributes:
            standard_name:  longitude
            bounds:         lon_bnds
        >>> ds.lat
        <xarray.DataArray 'lat' (lat: 2)>
        array([-0.5,  0.5])
        Coordinates:
        * lat      (lat) float64 -0.5 0.5
        Attributes:
            units:          degrees_north
            standard_name:  latitude
        """
        # Update 'axis' attributes and 'longitude', 'latitude' standard names and units
        for coord in self.data.coords.values():
            if 'cartesian_axis' in coord.attrs:  # rename non-standard axis specifier
                coord.attrs.setdefault('axis', coord.attrs.pop('cartesian_axis'))
        data = self.cf.guess_coord_axis(verbose=verbose)

        # Ensure unique longitude and latitude axes are designated as X and Y
        for axis, coord in zip(('X', 'Y'), ('longitude', 'latitude')):
            da = self.cf._get_item(coord, 'coordinates')
            if da is not None and axis not in data.climo.cf.axes:
                da.attrs['axis'] = axis
                if verbose:
                    print(f'Set {coord} coordinate {da.name!r} axis type to {axis!r}.')

        # Manage all Z axis units and interpret 'positive' direction if unset.
        # Otherwise guess_coord_axis does not detect the 'positive' attribute.
        for name in data.climo.cf.axes.get('Z', []):
<<<<<<< HEAD
            da = data.climo.coords.get(name, quantify=False)
            units = data.coords[name].attrs.get('units', None)
            units = units if units is None else decode_units(units)
=======
            da = data.climo.coords[name]  # returns quantity
            sign = 0 if da.size < 2 else np.sign(da[1] - da[0])
            units = da.climo.units  # always present
>>>>>>> 470fef11
            to_units = positive = None
            if units is None:
                pass
            elif units == 'level' or units == 'layer':  # ureg.__eq__ handles strings
                positive = 'up'  # positive vertical direction is increasing values
            elif units == 'sigma_level':  # special CF unit
                positive = 'down'
            elif units.is_compatible_with('m'):
                positive = 'up'
                to_units = height_units
            elif units.is_compatible_with('Pa'):
                positive = 'down'
                to_units = pressure_units
            elif units.is_compatible_with('K'):
                positive = 'up'
                to_units = temperature_units
            if positive is None:
                positive = 'up'
                warnings._warn_climopy(f'Ambiguous positive direction for coordinate {name!r}. Assumed up.')  # noqa: E501
            if sign != 0 and sign != 1 - 2 * descending_levels:
                da = da.isel({name: slice(None, None, -1)})
                data = data.isel({name: slice(None, None, -1)})
            if to_units:
                da = da.climo.to_units(to_units)
                bounds = da.attrs.get('bounds', None)
                if isinstance(data, xr.Dataset) and bounds in data:
                    bnds = data[bounds]
                    if not bnds.climo._has_units:
                        bnds.attrs['units'] = encode_units(units)
                    data[bounds] = bnds.climo.to_units(to_units)
                    if not bnds.climo._has_units:
                        bnds.attrs.pop('units')  # simply match level units
            da.attrs.setdefault('positive', positive)
            data = data.assign_coords({da.name: da})
            if verbose:
                print(
                    f'Set vertical coordinate {name!r} units to {da.climo.units} with '
                    f'positive height direction {positive!r} and ascending along index.'
                )

        # Rename longitude, latitude, vertical, and time coordinates if present
        # WARNING: If multiples of each coordinate type are found, this triggers error
        names = {}
        coords = {  # dummy CF-compliant coordinates used with rename_like
            'lon': ('lon', [], {'standard_name': 'longitude'}),
            'lat': ('lat', [], {'standard_name': 'latitude'}),
            'lev': ('lev', [], {'positive': 'up'}),
            'time': ('time', [], {'standard_name': 'time'}),
        }
        coords_prev = data.climo.cf.coordinates
        data = data.climo.cf.rename_like(xr.Dataset(coords=coords))
        coords_curr = data.climo.cf.coordinates
        for key, names_curr in coords_curr.items():
            names_prev = coords_prev.get(key, [])
            for name_prev, name_curr in zip(names_prev, names_curr):
                names[name_curr] = name_prev  # mapping to previous names
                if verbose and name_prev != name_curr:
                    print(f'Renamed coordinate {key!r} name {name_prev!r} to {name_curr!r}.')  # noqa: E501

        # Manage bounds variables
        for name, coord in data.coords.items():
            # Delete bounds variables for DataArrays, to prevent CF warning issue
            if not isinstance(data, xr.Dataset):
                if 'bounds' in da.attrs:
                    del da.attrs['bounds']
                continue
            # Delete bounds indicators when the bounds variable is missing
            bounds = coord.attrs.get('bounds')
            if bounds and bounds not in data:
                del coord.attrs['bounds']
                if verbose:
                    print(f'Deleted coordinate {name!r} bounds attribute {bounds!r} (bounds variable not present in dataset).')  # noqa: E501
            # Infer unset bounds attributes
            for suffix in ('bnds', 'bounds'):
                bounds = names.get(name, name) + '_' + suffix
                if bounds in data and 'bounds' not in coord.attrs:
                    coord.attrs['bounds'] = bounds
                    if verbose:
                        print(f'Set coordinate {name!r} bounds to discovered bounds-like variable {bounds!r}.')  # noqa: E501
            # Standardize bounds name and remove attributes (similar to rename_like)
            bounds = coord.attrs.get('bounds')
            if bounds:
                data[bounds].attrs.clear()  # recommended by CF
                if bounds != (bounds_new := name + '_bnds'):
                    data = data.rename_vars({bounds: bounds_new})
                    coord = data.coords[name]
                    coord.attrs['bounds'] = bounds_new
                    if verbose:
                        print(f'Renamed coordinate {name!r} bounds {bounds!r} to {bounds_new!r}.')  # noqa: E501

        return data

    @_CFAccessor._clear_cache
    def truncate(self, bounds=None, *, source=None, ignore_extra=False, **kwargs):
        """
        Restrict the coordinate range using `ClimoAccessor.interp`. Conceptually,
        inserts conincident centers and boundaries that mark the new edges of the
        coordinate range. The cell measure weights are redistributed accordingly.

        Parameters
        ----------
        bounds : dict-like, optional
            The bounds specifications. For e.g. the latitude dimension `lat`, the
            entries should look like ``lat_min=min_value``, ``lat_max=max_value``,
            ``lat_lim=(min, max)``, or the shorthand ``lat=(min, max)``.
        source : xarray.Dataset, optional
            The source dataset. Required to retrieve coordinate bounds in order
            to adjust cell measure weights.
        **kwargs
            The bounds specifications passed as keyword args.

        Notes
        -----
        If cell measures are present, we assume internal level boundaries are unchanged
        by edges of coordinate range. So, cell measures on new coordinate edges are just
        scaled-down version of old cell measures. By contrast, if cell measures are
        missing, boundaries and measures auto-generated by `~ClimoAccessor.coords` will
        assume new boundary is halfway between new edge and old internal boundary.
        """
        # Parse truncation args
        # NOTE: Data attributes are conserved during sel, interp, concat operations.
        # NOTE: This uses the unit-friendly accessor sel method. Range is limited
        # *exactly* by interpolating onto requested bounds.
        data = self.data
        source = source or data
        bounds = bounds or {}
        bounds.update(kwargs)
        bounds, kwargs = source.climo._parse_truncate_args(**bounds)
        if kwargs and not ignore_extra:
            raise ValueError(f'truncate() got unexpected keyword args {kwargs}.')
        if any(_.size > 2 for _ in bounds.values()):
            raise ValueError(f'truncate() args {kwargs} yield non-scalar bounds.')

        # Iterate through truncations
        # NOTE: The below uses uses _iter_by_indexer_coords
        for dim, bound in bounds.items():
            dim = re.sub(r'_lim\Z', '', dim)
            data_orig = data
            coord_orig = data.coords[dim]  # must be unquantified
            bnds_orig = source.climo.coords._get_bounds(coord_orig, sharp_cutoff=True)
            attrs = coord_orig.attrs.copy()

            # Interpolate to new edges. When 'truncating' outside the coordinate range,
            # simply replace edge coordinates but keep everything else the same.
            lo, hi = bound.values.squeeze()  # pull out of array
            edges = [None, None]
            center = data.climo.sel({dim: slice(lo, hi)})
            if center.sizes[dim] == 0:
                raise ValueError(f'Invalid bounds {dim}=({lo!r}, {hi!r}).')
            for idx, val in enumerate((lo, hi)):
                if val is None or val in coord_orig:
                    continue
                if coord_orig.min() < val < coord_orig.max():
                    edges[idx] = data.climo.interp({dim: val}, drop_cell_measures=False)
                else:
                    sel = coord_orig.min() if val < coord_orig.min() else coord_orig.max()  # noqa: E501
                    edges[idx] = data.climo.sel({dim: sel}).climo.replace_coords({dim: val})  # noqa: E501

            # Concatenate efficiently
            parts = tuple(_ for _ in (edges[0], center, edges[1]) if _ is not None)
            concatenate = functools.partial(
                xr.concat,
                dim=dim,
                coords='minimal',
                compat='override',
                combine_attrs='no_conflicts'
            )
            if isinstance(data, xr.Dataset):
                concatenate = functools.partial(concatenate, data_vars='minimal')
            data = concatenate(parts)
            coord = data.coords[dim]
            coord.attrs.update(attrs)

            # Delete old bounds variables
            # TODO: Also preserve bounds like we preserve cell measures
            bounds = coord.attrs.get('bounds')
            if bounds and isinstance(data, xr.Dataset) and bounds in data:
                data = data.drop_vars(bounds)

            # Update relevant cell measures with scale factor. For example, if
            # we are truncating latitude, only scale 'width', 'area', and 'volume'
            try:
                coordinate = self.cf._encode_name(dim, 'coordinates')
            except KeyError:
                continue
            for idx, offset in ((0, 1), (-1, -1)):
                if np.any(coord_orig == coord[idx]):
                    continue  # we did nothing
                loc, = np.where(coord_orig == coord[idx + offset])
                if loc.size != 1:
                    continue  # found double coordinates, unclear how to proceed
                loc, = loc - offset

                # Get scale factors
                factor_edge = None
                if 0 <= loc < bnds_orig.shape[0]:
                    bnds = bnds_orig[loc, :]
                    bound = bnds[idx + 1]  # the "inner" bound
                    if bnds.min() < coord[idx] < bnds.max():
                        factor_edge = np.abs((bound - coord[idx]) / (bnds[1] - bnds[0]))
                bnds = bnds_orig[loc + offset, :]
                bound = 0.5 * (coord[idx] + coord[idx + offset])
                factor_offset = np.abs((bound - bnds[idx]) / (bnds[1] - bnds[0]))

                # Adjust cell measures
                # NOTE: This strictly prevents adding mass. "Truncating" to points
                # outside of coordinate range only re-distributes edge weights.
                for measure, (name,) in self.cf.cell_measures.items():
                    if coordinate not in CELL_MEASURE_COORDS[measure]:
                        continue
                    weight = data.coords[name]
                    weight_orig = data_orig.coords[name]
                    weight[{dim: idx}] = (
                        factor_offset * weight_orig[{dim: loc + offset}]
                        + (factor_edge * weight_orig[{dim: loc}] if factor_edge else 0)
                    )
                    weight[{dim: idx + offset}] = (
                        (1 - factor_offset) * weight_orig[{dim: loc + offset}]
                    )

        return data

    @docstring._snippet_manager()
    def update_cell_attrs(self, other):
        """
        Update `cell_methods` and `cell_measures` attributes from another object onto
        the `xarray.DataArray` or every array in the `xarray.Dataset`. Used internally
        throughout `climopy`.

        %(warning_inplace)s
        """
        # NOTE: No longer track CFVARIABLE_ARGS attributes. Too complicated, and
        # yields weird behavior like adding back long_name='zonal wind' after 'argmax'
        # TODO: Stop defining cell measures for whole dataset, just like cell methods,
        # to accommodate situation with multiple grids.
        # WARNING: For datasets, we use data array with longest cell_methods, to try to
        # accomodate variable derivations from source variables with identical methods
        # and ignore variables like 'bounds' with only partial cell_methods. But this
        # is ugly kludge with side effects... should be refined.
        if isinstance(other, (xr.DataArray, xr.Dataset)):
            pass
        elif isinstance(other, ClimoAccessor):
            other = other.data
        else:
            raise TypeError('Other must be a DataArray, Dataset, or ClimoAccessor.')
        other_methods = other_measures = other
        if isinstance(other, xr.Dataset):  # get longest cell_methods
            other_methods = max(
                other.values(),
                key=lambda _: len(_.attrs.get('cell_methods') or ''),
                default=other,  # no attributes found anyway
            )
        for da in self._iter_data_vars():
            for other, attr in zip((other_methods, other_measures), ('cell_methods', 'cell_measures')):  # noqa: E501
                if value := self.cf._encode_attr(
                    other.attrs.get(attr, None), da.attrs.get(attr, None)
                ):
                    da.attrs[attr] = value

    @docstring._snippet_manager()
    def update_cell_methods(self, methods=None, **kwargs):
        """
        Update the `cell_methods` attribute on the `xarray.DataArray` or on every array
        in the `xarray.Dataset` with the input methods.

        Parameters
        ----------
        methods : dict-like, optional
            A cell methods dictionary, whose keys are dimension names. To associate
            multiple dimensions with a single method, use tuples of dimension names
            as dictionary keys.
        **kwargs
            Cell methods passed as keyword args.

        %(warning_inplace)s
        """
        methods = methods or {}
        methods.update(kwargs)
        if not methods:
            return
        for da in self._iter_data_vars():
            if da.climo._is_coordinate_bounds:
                continue
            da.attrs['cell_methods'] = self.cf._encode_attr(
                da.attrs.get('cell_methods', None), methods.items()
            )

    @property
    def cf(self):
        """
        A version of `~cf_xarray.accessors.CFAccessor` that supports automatic cacheing
        for speed boosts. The accessor instance is preserved.
        """
        cf = self._cf_accessor
        if cf is None:
            cf = self._cf_accessor = self._cls_cf(self.data, self.variable_registry)
        return cf

    @property
    def coords(self):
        """
        A version of `~xarray.DataArray.coords` that returns always-quantified
        coordinate variables or variables *transformed* from the native coordinates
        using `ClimoDataArrayAccessor.to_variable` (e.g. ``'latitude'`` to
        ``'meridional_coordinate'``). Coordinates can be requested by their name (e.g.
        ``'lon'``), axis attribute (e.g. ``'X'``), CF coordinate name (e.g.
        ``'longitude'``), or `~.cfvariable.CFVariableRegistry` identifier.

        The coordinate top boundaries, bottom boundaries, or thicknesses can be returned
        by appending the key with ``_top``, ``_bot``, or ``_del`` (or ``_delta``),
        respectively, or the N x 2 bounds array can be returned by apppending ``_bnds``
        (or ``_bounds``). If explicit boundary variables do not exist, boundaries are
        inferred by assuming datetime-like coordinates represent end-points of temporal
        cells and numeric coordinates represent center-points of spatial cells (i.e.,
        numeric coordinate bounds are found halfway between the coordinates).
        """
        # NOTE: Creating class instance is O(100 microseconds). Very fast.
        # NOTE: Quantifying in-place: https://github.com/pydata/xarray/issues/525
        return self._cls_coords(self.data, self.variable_registry)

    @property
    def data(self):
        """
        Redirect to the underlying `xarray.Dataset` or `xarray.DataArray`.
        """
        return self._data

    @property
    def loc(self):
        """
        Call `~xarray.DataArray.loc` with support for `pint.Quantity` indexers
        and assignments and coordinate name aliases.
        """
        return self._cls_loc(self.data)

    @property
    @_CFAccessor._clear_cache
    def parameter(self):
        """
        The coordinate `~xarray.DataArray` for the "parameter" axis. Detected as the
        first coordinate whose `~ClimoDataArrayAccessor.cfvariable` has a non-empty
        ``reference`` attribute.
        """
        coords = self._find_params()
        if len(coords) > 1:
            warnings._warn_climopy(
                f'Ambiguous parameter dimensions {tuple(coords)}. Using first.'
            )
        return coords[tuple(coords)[0]]

    @property
    @_CFAccessor._clear_cache
    def parameters(self):
        """
        A tuple of the coordinate `~xarray.DataArray`\\ s for "parameter" axes.
        Detected as coordinates whose `~climoDataArrayAccessor.cfvariable`\\ s
        have non-empty ``reference`` attributes.
        """
        return tuple(self._find_params(allow_empty=True).values())

    @property
    def variable_registry(self):
        """
        The active `~.cfvariable.CFVariableRegistry` used to look up variables
        with `~ClimoDataArrayAccessor.cfvariable`.
        """
        return self._variable_registry

    @variable_registry.setter
    def variable_registry(self, reg):
        if not isinstance(reg, CFVariableRegistry):
            raise ValueError('Input must be a CFVariableRegistry instance.')
        self._variable_registry = reg


@xr.register_dataarray_accessor('climo')
class ClimoDataArrayAccessor(ClimoAccessor):
    """
    Accessor for `xarray.DataArray`\\ s. Includes methods for working with `pint`
    quantities and `~.cfvariable.CFVariable` variables, several stub functions for
    integration with free-standing climopy functions (similar to numpy design), and an
    interface for transforming one physical variable to another. Registered under the
    name ``climo`` (i.e, usage is ``data_array.climo``). The string representation of
    this accessor displays its `~ClimoDataArrayAccessor.cfvariable` information (if the
    data array name is found in the `~ClimoAccessor.variable_registry`).
    """
    _cls_cf = _CFDataArrayAccessor
    _cls_groupby = _DataArrayGroupByQuantified
    _cls_coords = _DataArrayCoordsQuantified
    _cls_loc = _DataArrayLocIndexerQuantified

    @_CFAccessor._clear_cache
    def __repr__(self):
        return f'<climopy.ClimoDataArrayAccessor>({self._cf_repr(brackets=False)})'

    def __contains__(self, key):
        """
        Is a valid derived coordinate.
        """
        return key in self.coords

    def __dir__(self):
        """
        Support name lookup and completion. Derivations and aliases are excluded.
        """
        data = self.data
        try:
            cfattrs = dir(self.cfvariable)
        except AttributeError:
            cfattrs = ()
        return sorted({*dir(type(self)), *cfattrs, *data.attrs, *data.coords})

    def __getattr__(self, attr):
        """
        Return a coordinate, attribute, or cfvariable property.
        """
        if attr in super().__dir__():  # can happen if @property triggers error
            return super().__getattribute__(attr)  # trigger builtin AttributeError
        try:
            return self.data.attrs[attr]
        except KeyError:
            pass
        try:
            return self.coords[attr]
        except KeyError:
            pass
        try:
            return getattr(self.cfvariable, attr)
        except AttributeError:
            pass
        raise AttributeError(
            f'Attribute {attr!r} does not exist and is not a valid coordinate or '
            f'DataArray or CFVariable attribute, or a CFVariable was not found for '
            f'the name {self.data.name!r}.'
        )

    @_CFAccessor._clear_cache
    def __getitem__(self, key):
        """
        Return a quantified coordinate or a selection along dimensions with translated
        dictionary indexing. Translates CF names and `~.cfvariable.CFVariableRegistry`
        identifiers.
        """
        if isinstance(key, str):
            return self.coords[key]
        else:  # see also .loc.__getitem__
            key, _ = self._parse_indexers(self._expand_ellipsis(key), include_no_coords=True)  # noqa: E501
            return self.data[key]

    @_CFAccessor._clear_cache
    def __setitem__(self, key, value):
        """
        Set values along dimensions with translated dictionary indexing.
        """
        key, _ = self._parse_indexers(self._expand_ellipsis(key), include_no_coords=True)  # noqa: E501
        self.data[key].climo._assign_value(value)

    def _assign_value(self, value):
        """
        Assign value to the entire `xarray.DataArray`. Generally the underlying
        data should be a sliced view of another `xarray.DataArray`.
        """
        # Standardize value
        data = self.data
        if isinstance(value, xr.DataArray):
            if value.climo._has_units and self._has_units:
                value = value.climo.to_units(self.units)
            value = value.data
        if isinstance(value, pint.Quantity):
            if not self._has_units:
                raise ValueError('Cannot assign pint quantities to data with unclear units.')  # noqa: E501
            value = value.to(self.units)
            if not self._is_quantity:
                value = value.magnitude  # apply to dequantified data
        elif self._is_quantity:
            value = value * data.data.units
        if data.shape:  # i.e. has a non-empty shape tuple, i.e. not scalar
            value = np.atleast_1d(value)  # fix assignment of scalar pint quantities
        data[...] = value

    def _cf_variable(self, use_kw_attrs=True, use_cf_attrs=True):
        """
        Return a `CFVariable` with options for excluding information.
        """
        # Get the name
        data = self.data.copy(deep=False)
        data.coords[data.name] = data  # whoa dude... this is so CF searches self
        self = data.climo
        name = data.name
        if name is None:
            raise AttributeError('DataArray name is missing. Cannot create CFVariable.')

        # Get override attributes
        kw_attrs = {}
        if use_kw_attrs:
            for key, val in data.attrs.items():
                if key in CFVARIABLE_ARGS:
                    kw_attrs[key] = val

        # Get cell methods that modify descriptive names
        kw_methods = {}
        if use_cf_attrs:
            # Get scalar coordinate labels
            for key, coord in self.coords.items():
                if key == name:
                    continue  # scalar coordinate variable
                try:
                    key = self.cf._encode_name(key, 'coordinates')
                except KeyError:
                    continue  # not interpretable by cfvariable.modify
                if coord.size == 1 and not coord.isnull():
                    value = coord.item()
                    if 'units' in coord.attrs and np.issubdtype(coord.data.dtype, np.number):  # noqa: E501
                        value *= decode_units(coord.attrs['units'])
                    set_ = kw_methods.setdefault(key, set())
                    set_.add(value)

            # Get cell methods applied to coordinates
            methods = self.cf._decode_attr(data.attrs.get('cell_methods', ''))
            for keys, method in methods:
                keys = list(keys)
                if 'area' in keys:  # see the CF conventions and _integral_or_average
                    keys.remove('area')
                    keys.extend(('longitude', 'latitude'))
                if 'volume' in keys:
                    keys.remove('volume')
                    keys.extend(('longitude', 'latitude', 'vertical'))
                for key in keys:
                    try:
                        key = self.cf._encode_name(key, 'coordinates')
                    except KeyError:
                        continue
                    set_ = kw_methods.setdefault(key, set())
                    set_.add(method)

            # Get registered cfvariable name corresponding to this data array
            parent_name = data.attrs.get('parent_name', None)
            try:
                cf_name = self.cf._encode_name(name, 'coordinates', 'cell_measures')
            except KeyError:
                cf_name = None
            if cf_name is None:
                pass  # this is a physical variable
            elif cf_name not in kw_methods:
                name = cf_name  # this is a coorindate or cell measure
            else:
                suffix = f'for coordinate {name!r} resulting from reductions {kw_methods[cf_name]}'  # noqa: E501
                if parent_name is None:
                    raise RuntimeError(f'Unknown parent variable name {suffix}.')
                if parent_name not in data.coords:
                    raise RuntimeError(f'Parent variable {parent_name!r} not found {suffix}.')  # noqa: E501
                name = parent_name
                parent = data.coords[parent_name]
                for key in ('long_name', 'short_name', 'standard_name'):
                    if key in parent.attrs:
                        kw_attrs[key] = parent.attrs[key]
                    else:
                        kw_attrs.pop(key, None)

        # Retrieve and modify the CFVariable
        reg = self.variable_registry
        standard_name = kw_attrs.pop('standard_name', None)
        for identifier in (name, standard_name):
            if identifier is None:
                continue
            try:
                return reg(identifier, accessor=self, **kw_attrs, **kw_methods)
            except KeyError:
                pass
        var = reg.define(name, standard_name=standard_name, **kw_attrs)
        var = var.modify(accessor=self, **kw_methods)
        warnings._warn_climopy(f'Automatically added {var!r} to the registry.')
        return var

    def _cf_repr(self, brackets=True, varwidth=None, maxlength=None, padlength=None, **kwargs):  # noqa: E501
        """
        Get representation even if `cfvariable` is not present.
        """
        # Get content inside CFVariable(...) repr
        try:
            var = self._cf_variable(**kwargs)
        except AttributeError:
            repr_ = self.data.name or 'unknown'
        else:
            repr_ = REGEX_REPR_PAREN.match(repr(var)).group(1)

        # Align names and truncate key=value pairs
        padlength = padlength or 0
        if varwidth is not None and (m := REGEX_REPR_COMMA.match(repr_)):
            name, _, info = m.groups()  # pad between canonical name and subsequent info
            repr_ = name[:varwidth] + ',' + ' ' * (varwidth - len(name)) + info
        if maxlength is not None and len(repr_) > maxlength - padlength:
            repr_ = repr_[:maxlength - padlength - 4]
            repr_ = repr_[:repr_.rfind(' ')] + ' ...'
        if brackets:
            repr_ = REGEX_REPR_COMMA.sub(r'\1\2<\3>', repr_)
        return ' ' * padlength + repr_

    def _expand_ellipsis(self, key):
        """
        Expand out ellipses of tuple indexer. Reproduces xarray internals.
        """
        if not isinstance(key, dict):
            labels = _expand_indexer(key, self._data.ndim)
            key = dict(zip(self._data.dims, labels))
        return key

    def _budget_reduce_kwargs(self, method):
        """
        Automatically determine reduction keyword arguments for the ``'latitude'``
        or ``'strength``' of an energy or momentum budget term.
        """
        # WARNING: Flux convergence terms are subgroups of flux terms, not tendency
        kw = {}
        reg = self.variable_registry
        name = self.data.name
        content = name in reg.energy or name in reg.momentum
        tendency = name in reg.energy_flux or name in reg.acceleration
        transport = name in reg.meridional_energy_flux or name in reg.meridional_momentum_flux  # noqa: E501
        if not content and not transport and not tendency:
            raise ValueError(f'Invalid parameter {name!r}.')
        if self.cf.sizes.get('vertical', 1) > 1:
            kw['vertical'] = 'int'  # NOTE: order of reduction is important
        kw['longitude'] = 'avg' if content or tendency else 'int'
        if method == 'strength':
            kw['latitude'] = 'absmax'
        elif method == 'latitude':
            kw['latitude'] = 'absargmax'
        else:
            raise ValueError(f'Invalid energy or momentum reduce method {method!r}.')
        return kw

    @_CFAccessor._clear_cache
    @quant.while_xarray_quantified
    def reduce(
        self,
        indexers=None,
        source=None,
        invert=False,
        weight=None,
        mask=None,
        **kwargs
    ):
        """
        Reduce the dimension of a `xarray.DataArray` with arbitrary method(s).

        Parameters
        ----------
        indexers : dict, optional
            A dict with keys matching dimensions and values representing the
            "reduction methods" for the dimensions. Options are as follows:

            ===============  ==========================================================
            Reduction mode   Description
            ===============  ==========================================================
            array-like       The value(s) at this location using ``self.interp``.
            var-spec         Variable name passed to ``self.get``, e.g. ``'trop'``.
            ``'autocorr'``   Autocorrelation along the dimension.
            ``'autocovar'``  Autocovariance along the dimension.
            ``'centroid'``   The centroid. Note dimension could be e.g. ``'volume'``.
            ``'hist'``       Histogram along the dimension.
            ``'int'``        Integral along the dimension.
            ``'avg'``        Weighted mean along the dimension.
            ``'anom'``       Weighted anomaly along the dimension.
            ``'lcumint'``    Cumulative integral from the left.
            ``'rcumint'``    Cumulative integral from the right.
            ``'lcumavg'``    Cumulative average from the left.
            ``'rcumavg'``    Cumulative average from the right.
            ``'lcumanom'``   Anomaly w.r.t. cumulative average from the left.
            ``'rcumanom'``   Anomaly w.r.t. cumulative average from the right.
            ``'mean'``       Simple arithmetic mean.
            ``'sum'``        Simple arithmetic sum.
            ``'min'``        Local minima along the dimension.
            ``'max'``        Local maxima along the dimension.
            ``'absmin'``     Global minimum along the dimension.
            ``'absmax'``     Global maximum along the dimension.
            ``'argmin'``     Location(s) of local minima along the dimension.
            ``'argmax'``     Location(s) of local maxima along the dimension.
            ``'argzero'``    Location(s) of zeros along the dimension.
            ``'absargmin'``  Location of global minimum along the dimension.
            ``'absargmax'``  Location of global maximum along the dimension.
            ``'slope'``      Least-squares fit linear slope along the dimension.
            ``'timescale'``  Least-squares fit e-folding timescale along the dimension.
            ===============  ==========================================================

        source : `xarray.Dataset`, optional
            The source dataset. Required for complex dimension reduction methods,
            e.g. interpolating to the tropopause with ``lev='trop'``. Also required
            for retrieving averaging weights, e.g. coordinate bounds ``lev_bnds``.
        invert : bool, optional
            Whether to invert the data before and after the reduction. Can be
            useful for e.g. averages of timescales or wavelengths.
        weight : str or `xarray.DataArray`, optional
            Additional weighting parameter name or `xarray.DataArray`, used for
            averages and integrations. Mass weighting is applied automatically.
        mask : {None, 'land', 'sea', 'trop', 'pv'}, optional
            The 2-dimensional mask to apply before taking the weighted average.
            Presets will be added to this.
        **indexers_kwargs
            The keyword arguments form of `indexers`.
            One of `indexers` or `indexers_kwargs` must be provided.
        **truncate_kwargs
            Dimension names with the suffix ``_min``, ``_max``, or ``_lim`` used
            to constrain the range within which the above reduction methods are
            executed. For example ``data.reduce(lev='mean', lev_min=500 * ureg.hPa)``
            takes the average in the bottom half of the atmosphere. Bounds do not
            have to have units attached. Bounds can *also* take on the value of a
            `param` variable, e.g. ``lev_max='tropopause'``. Multiple-valued ``min``
            or ``max`` bounds will be reduced for each bounds selection, then the
            resulting reduction will be concatenated along a `track` dimension.
        **kwargs
            Remaining keyword arguments are passed to relevant functions
            like `find` and `timescale`.

        Returns
        -------
        xarray.DataArray
            The data with relevant dimension(s) reduced.
        """
        # Initial stuff
        data = self.data
        if invert:
            with xr.set_options(keep_attrs=True):
                data = 1.0 / data
        name = data.name
        dims = data.dims
        source = source or data
        hist_keys = ('bins',)
        avg_keys = ('skipna', 'weight')
        cov_keys = ('lag', 'ilag', 'maxlag', 'imaxlag')
        fit_keys = ('maxlag', 'imaxlag', 'maxlag_fit', 'imaxlag_fit')
        find_keys = ('diff', 'which', 'centered', 'maxn', 'seed', 'sep', 'dim_track')
        reduce_methods = {
            'autocorr': ('autocorr', cov_keys, {}),
            'autocovar': ('autocovar', cov_keys, {}),
            'centroid': ('centroid', (), {}),
            'hist': ('hist', hist_keys, {}),
            'int': ('integral', avg_keys, {}),
            'avg': ('average', avg_keys, {}),
            'anom': ('anomaly', avg_keys, {}),
            'lcumint': ('cumintegral', avg_keys, {}),
            'rcumint': ('cumintegral', avg_keys, {'reverse': True}),
            'lcumavg': ('cumaverage', avg_keys, {}),
            'rcumavg': ('cumaverage', avg_keys, {'reverse': True}),
            'lcumanom': ('cumanomaly', avg_keys, {}),
            'rcumanom': ('cumanomaly', avg_keys, {'reverse': True}),
            'mean': ('mean', avg_keys, {}),
            'sum': ('sum', avg_keys, {}),
            'min': ('min', find_keys, {}),
            'max': ('max', find_keys, {}),
            'absmin': ('absmin', find_keys, {}),
            'absmax': ('absmax', find_keys, {}),
            'argmin': ('argmin', find_keys, {}),
            'argmax': ('argmax', find_keys, {}),
            'argzero': ('argloc', find_keys, {'value': 0}),
            'absargmin': ('absargmin', find_keys, {}),
            'absargmax': ('absargmax', find_keys, {}),
            'slope': ('slope', (), {}),
            'timescale': ('timescale', fit_keys, {}),
        }
        if mask is not None:
            raise NotImplementedError('Mask application not yet implemented')

        # Parse indexers
        # NOTE: Prefer dataset here to allow for things like lat_min='ehf_lat'
        # NOTE: Include 'pseudo' indexers of already-reduced dims for integration
        indexers, kwargs = self._parse_indexers(
            indexers, include_scalar=True, include_pseudo=True, **kwargs
        )
        if isinstance(weight, str):
            if not isinstance(source, xr.Dataset):  # supplied by get
                raise ValueError(f'Dataset required to infer weighting {weight!r}.')
            weight = source.climo[weight]

        # Parse truncation args
        kw_trunc, kwargs = source.climo._parse_truncate_args(**kwargs)
        if kw_trunc:
            sample = tuple(kw_trunc.values())[0]
            dims_sample = sample.dims[1:]  # exclude 'startstop'
            datas = np.empty(sample.shape[1:], dtype='O')
            coords = {key: c for key, c in sample.coords.items() if key != 'startstop'}
        else:
            sample = None
            dims_sample = ('track',)
            datas = np.array([None])
            coords = {}

        # Iterate through bounds combinations across dimensions
        # NOTE: _parse_truncate ensures all bounds passed are put into DataArrays with
        # a 'startstop' dim, an at least singleton 'track' dim, and matching shapes.
        used_kw = set()
        for idx in np.ndindex(datas.shape):  # ignore 'startstop' dimension
            # Limit range exactly be interpolating to bounds
            # NOTE: Common to use e.g. reduce(lat='int', latmin='ehf_lat') for data
            # with e.g. time axis. Here we are iterating through extra axes.
            isel_trunc = dict(zip(dims_sample, idx))
            isel_data = {dim: i for dim, i in zip(dims_sample, idx) if dim != 'track'}
            ikw_trunc = {k: tuple(v.isel(isel_trunc).data) for k, v in kw_trunc.items()}
            idata = data.isel(isel_data).climo.truncate(source=source, **ikw_trunc)
            iweight = weight
            if iweight is not None:
                iweight = data.isel(isel_data).climo.truncate(source=source, **ikw_trunc)  # noqa: E501

            # Single dimension reductions
            # WARNING: Need to include *coords* so we can 'reduce' singleton lon
            for dim, method in indexers.items():
                # Various simple reduction modes
                # NOTE: Integral does not need dataset because here we are only
                # integrating unknown dimensions; attenuated spatial ones earlier.
                # TODO: Add '_hist' entry to __getitem__ that (1) gets jet latitudes
                # with argmax and (2) calls hist on the resulting latitudes.
                if isinstance(method, str) and method in reduce_methods:
                    method, keys, kw = reduce_methods[method]
                    for key in set(keys) & set(kwargs):
                        kw[key] = kwargs[key]
                    if 'weight' in keys:
                        kw['weight'] = iweight
                    idata = getattr(idata.climo, method)(dim, **kw)
                    used_kw |= kw.keys()

                # Select single or multiple points with interpolation
                # For example: climo.get('dtdy', lat='ehf_lat')
                else:
                    loc = getattr(method, 'magnitude', method)
                    if dim in self.cf.coordinates.get('time', ()):
                        idata = idata.climo.sel_time({dim: loc})
                    elif quack._is_numeric(loc):  # i.e. not datetime, string, etc.
                        idata = idata.climo.interp({dim: loc})
                    else:
                        msg = (
                            f'Invalid reduce method or variable spec {loc!r}. Valid '
                            'reduce methods are: ' + ', '.join(reduce_methods) + '.'
                        )
                        if not isinstance(source, xr.Dataset):
                            raise ValueError(
                                msg + ' Variable specs require a source dataset.'
                            )
                        try:
                            loc = source.climo.get(loc)
                        except KeyError:
                            raise ValueError(
                                msg + ' Failed to treat {loc!r} as variable spec.'
                            )
                        try:
                            idata = idata.climo.interp({dim: loc})
                        except ValueError:
                            raise ValueError(
                                'Falied to interpolate to variable spec {loc!r}.'
                            )

            # Add to list of reductions along different subselections
            datas[idx] = idata

        # Detect invalid kwargs
        extra_kw = set(kwargs) - used_kw
        if extra_kw:
            raise ValueError('Unexpected kwargs: ' + ', '.join(map(repr, extra_kw)))

        # Concatente with combine_nested, then fix weird dimension reordering
        data = xr.combine_nested(
            datas.tolist(),
            concat_dim=dims_sample,
            join='exact',
            compat='identical',
            combine_attrs='identical',
        )
        data = data.assign_coords(coords)
        data = data.transpose(..., *(dim for dim in dims if dim in data.dims))
        if data.sizes['track'] == 1:
            data = data.isel(track=0, drop=True)

        # Possibly add back name
        # TODO: Figure out which functions remove the name!
        if data.name is None:
            data.name = name
        if invert:
            with xr.set_options(keep_attrs=True):
                data = 1.0 / data
        return data

    @quant.while_xarray_quantified
    @quack._keep_cell_attrs
    def _integral_or_average(
        self,
        dims,
        weight=None,
        integral=True,
        cumulative=False,
        reverse=False,
        skipna=None,
        **kwargs
    ):
        """
        Perform integration or average for all of climopy's weighted integration
        and averaging functions.
        """
        # Apply truncations to data and extra weight
        # NOTE: Great way
        dims = dims or ('volume',)
        data = self.data.climo.truncate(**kwargs)
        name = data.name
        cell_method = 'integral' if integral else 'average'
        weights_explicit = []  # quantification necessary for integral()
        weights_implicit = []  # quantification not necessary, slows things down a bit
        if weight is not None:
            weight = weight.climo.truncate(**kwargs)
            weights_implicit.append(weight.climo.dequantify())

        # Translate dims. When none are passed, interpret this as integrating over the
        # entire atmosphere. Support irregular grids by preferring 'volume' or 'area'
        dims_orig = self._parse_dims(dims, include_scalar=True, include_pseudo=True)
        dims_std = tuple(
            coordinate for coordinate, names in self.cf.coordinates.items()
            if any(dim in names for dim in dims_orig)
        )
        # Handle special case: Integral along a latitude line without integration
        # over longitude applies unnormalized 'cell depth' latitude weights (km) and
        # normalized longitude and vertical weights. In practice however we almost
        # always integrate over just longitude or both longitude or latitude... and
        # therefore we want unnormalized 'cell width' longitude (cosine latitude)
        # weights. Here we manually add these with a warning message.
        if 'latitude' in dims_std and 'longitude' not in dims_std:
            warnings._warn_climopy(
                f'Only latitude {cell_method} was specified, but almost always '
                'want to integrate over just longitudes or both longitudes and '
                'latitudes. Adding longitude as an integration dimension.'
            )
            dims_orig = ('longitude', *dims_orig)

        # Translate 'area' to longitude latitude and 'volume' to
        # all dimensions if these cell measures are not present.
        # NOTE: This permits 2D and 3D cell measures for non-standard grids and using
        # 'area' and 'volume' as shorthands for 1D cell measures for standard grids
        dims_orig = list(dims_orig)
        if 'volume' in dims_orig and 'volume' not in self.cf.cell_measures:
            dims_orig.remove('volume')
            dims_orig.extend(('area', 'vertical'))
        if 'area' in dims_orig and 'area' not in self.cf.cell_measures:
            dims_orig.remove('area')
            dims_orig.extend(('longitude', 'latitude'))

        # Get quantified cell measure weights for dimensions we are integrating over,
        # and translate 'area' and 'volume' to their component coordinates
        # NOTE: Below error messages are critical. Pretty much the whole reason
        # we wrote those two functions is to facillitate averages.
        dims = []
        measures = set()
        for dim in dims_orig:
            is_coord = dim in COORD_CELL_MEASURE
            is_measure = dim in CELL_MEASURE_COORDS
            if not is_coord and not is_measure:
                try:
                    coordinate = self.cf._encode_name(dim, 'coordinates')
                except KeyError:
                    raise ValueError(f'Missing {cell_method} dimension {dim!r}.')
                names = (dim,)
                measure = COORD_CELL_MEASURE[coordinate]
                coordinates = (coordinate,)
            else:
                names = ()
                measure = dim if is_measure else COORD_CELL_MEASURE[dim]
                coordinates = (dim,) if is_coord else CELL_MEASURE_COORDS[dim]
                for coord in coordinates:
                    try:
                        names += (self.cf._decode_name(coord, 'coordinates'),)
                    except KeyError:
                        raise ValueError(
                            f'Missing {cell_method} coordinate {{!r}}. If data is '
                            'already reduced you may need to call add_scalar_coords.'
                        )
            try:  # is cell measure missing from dictionary?
                key = self.cf._decode_name(measure, 'cell_measures', search_registry=False, return_if_missing=True)  # noqa: E501
            except KeyError:
                raise ValueError(
                    f'Missing cell measure {measure!r} for {cell_method} dimension '
                    f'{dim!r}. You may need to call add_cell_measures.'
                )
            try:  # is cell measure missing from coords? (common for external source)
                weight = self.cf._src[key]
            except KeyError:
                raise ValueError(
                    f'Missing cell measure {measure!r} variable {key!r} for '
                    f'{cell_method} dimension {dim!r}.'
                )
            dims.extend(names)
            measures.add(measure)
            weights_explicit.append(weight.climo.quantify())

        # Add unquantified cell measure weights for measures whose dimensions match any
        # of the dimensions we are already integrating over (e.g. 'width' is added
        # for an areal integral to account for differing cell thickness)
        for measure, (varname,) in self.cf.cell_measures.items():
            if measure in measures:  # explicit weight
                continue
            if varname not in data.coords:  # already reduced or accidentally missing
                continue
            weight = data.coords[varname]
            if set(dims) & set(weight.dims):
                weights_implicit.append(weight.climo.dequantify())

        # Use math.prod to reduce items in list
        # NOTE: numpy.prod just returns 0 for some reason. math.prod seems to work
        # with arbitrary objects, similar to builtin sum()
        one = xr.DataArray(1)  # ensure returned 'weight' is DataArray
        weights = (*weights_explicit, *weights_implicit)
        if integral:
            normalize_denom = True
            weight_num = math.prod(weights, start=one)
            weight_denom = math.prod(weights_implicit, start=one)
        else:
            normalize_denom = False
            weight_num = weight_denom = math.prod(weights, start=one).climo.dequantify()

        # Run integration
        dims_sum = tuple(dim for dim in dims if dim in data.dims)
        data = (
            data.climo._weighted_sum(
                dims_sum,
                weight_num,
                skipna=skipna,
                cumulative=cumulative,
                reverse=reverse
            ) / data.climo._sum_of_weights(
                dims_sum,
                weight_denom,
                normalize=normalize_denom,
                cumulative=cumulative,
                reverse=reverse,
            )
        )
        data.climo.update_cell_methods({tuple(dims): cell_method})
        data.name = name
        return data

    def _weighted_sum(
        self, dims, weights, skipna=None, cumulative=False, reverse=False
    ):
        """
        Return the weighted sum, accounting for where weights and data are NaN,
        Optionally sum cumulatively.
        """
        # NOTE: Prefer xr.dot to multiplication, broadcasting, and summation because
        # xr.dot doesn't have to build extra giant array. See xarray weighted.py source
        data = self.data
        if skipna or skipna is None and data.dtype.kind in 'cfO':
            data = data.fillna(0.0)  # works with pint quantities
        if cumulative:
            if len(dims) > 1:
                raise ValueError('Too many dimensions for cumulative integration.')
            isel = {dims[0]: slice(None, None, -1) if reverse else slice(None)}
            res = (data * weights).isel(isel).cumsum(dims).isel(isel)
        else:
            res = xr.dot(data, weights, dims=dims)
        return res

    def _sum_of_weights(
        self, dims, weights, cumulative=False, normalize=False, reverse=False
    ):
        """
        Return the sum of weights, accounting for NaN data values and masking where
        weights sum to zero. Optionally sum cumulatively.
        """
        mask = self.data.notnull().astype(int)
        if normalize:  # needed for denominator when integrating
            mask = mask / xr.ones_like(mask).sum(dims)
        if cumulative:
            if len(dims) > 1:
                raise ValueError('Too many dimensions for cumulative integration.')
            isel = {dims[0]: slice(None, None, -1) if reverse else slice(None)}
            res = (mask * weights).isel(isel).cumsum(dims).isel(isel)
        else:
            res = xr.dot(mask, weights, dims=dims)
        res = res.where(res != 0.0)  # 0.0 --> NaN; works with pint.Quantity data
        return res

    @_CFAccessor._clear_cache
    @_manage_coord_reductions  # need access to cell_measures, so put before keep_attrs
    @docstring._snippet_manager(operator='integral', action='integration')
    def integral(self, dim=None, **kwargs):
        """
        %(template_avgint)s

        Notes
        -----
        %(notes_weighted)s
        """
        kwargs.update(integral=True, cumulative=False)
        return self._integral_or_average(dim, **kwargs)

    @_CFAccessor._clear_cache
    @_manage_coord_reductions  # need access to cell_measures, so put before keep_attrs
    @docstring._snippet_manager(operator='average', action='averaging')
    def average(self, dim=None, **kwargs):
        """
        %(template_avgint)s

        Notes
        -----
        %(notes_avgmean)s

        %(notes_weighted)s
        """
        kwargs.update(integral=False, cumulative=False)
        return self._integral_or_average(dim, **kwargs)

    def anomaly(self, *args, **kwargs):
        """
        Anomaly with respect to mass-weighted average.

        Parameters
        ----------
        *args, **kwargs
            Passed to `~ClimoDataArrayAccessor.average`.
        """
        # TODO: Indicate anomalous data with cell method
        with xr.set_options(keep_attrs=True):
            return self.data - self.average(*args, **kwargs)

    @_CFAccessor._clear_cache
    @docstring._snippet_manager(operator='integral', action='integration')
    def cumintegral(self, dim, **kwargs):
        """
        %(template_cumavgint)s

        Notes
        -----
        %(notes_weighted)s
        """
        kwargs.update(integral=True, cumulative=True)
        return self._integral_or_average(dim, **kwargs)

    @_CFAccessor._clear_cache
    @docstring._snippet_manager(operator='average', action='averaging')
    def cumaverage(self, dim, **kwargs):
        """
        %(template_cumavgint)s

        Notes
        -----
        %(notes_avgmean)s

        %(notes_weighted)s
        """
        kwargs.update(integral=False, cumulative=True)
        return self._integral_or_average(dim, **kwargs)

    def cumanomaly(self, *args, **kwargs):
        """
        Anomaly of cumulative to full mass-weighted average.

        Parameters
        ----------
        *args, **kwargs
            Passed to `ClimoDataArrayAccessor.cumaverage`.
        """
        # TODO: Indicate anomalous data with a cell method
        with xr.set_options(keep_attrs=True):
            return self.average(*args, **kwargs) - self.cumaverage(*args, **kwargs)

    @_CFAccessor._clear_cache
    @quack._keep_cell_attrs
    def runmean(self, indexers=None, **kwargs):
        """
        Return the running mean along different dimensions.

        Parameters
        ----------
        indexers : dict, optional
            Dictionary mapping of dimension names to window lengths. For example, to get
            the 11-item or 11-day running mean, use ``time=11`` or ``time=11 * ureg.d``.
        **indexers_kwargs
            The keyword arguments form of `indexers`.
            One of `indexers` or `indexers_kwargs` must be provided.
        **kwargs
            Passed to `~.spectral.runmean`.
        """
        data = self.data
        indexers, kwargs = self._parse_indexers(indexers, allow_kwargs=True, **kwargs)
        for dim, window in indexers.items():
            if isinstance(window, ureg.Quantity):
                coords = data.climo.coords[dim]
                window = np.round(window / (coords[1] - coords[0]))
                window = int(window.climo.magnitude)
                if window <= 0:
                    raise ValueError('Invalid window length.')
            data = spectral.runmean(data, window, dim=dim, **kwargs)
        return data

    @_CFAccessor._clear_cache
    @quant.while_xarray_quantified
    @quack._keep_cell_attrs
    def derivative(self, indexers=None, centered=True, **kwargs):
        """
        Take the nth order centered finite difference for the specified dimensions.

        Parameters
        ----------
        indexers : dict, optional
            Dictionary mapping of dimension names to derivative order. For example,
            to get the second time derivative, use ``time=0``.
        centered : bool, optional
            If False, use more accurate (but less convenient) half-level
            differentiation rather than centered differentiation.
        **indexers_kwargs
            The keyword arguments form of `indexers`.
            One of `indexers` or `indexers_kwargs` must be provided.
        **kwargs
            Passed to `~.diff.deriv_uneven`. The `order` keyword arg is ignored.
        """
        data = self.data
        coords = data.coords
        indexers, kwargs = self._parse_indexers(
            indexers, search_derivations=True, **kwargs
        )
        kwargs.pop('order', None)
        for dim, order in indexers.items():
            coord = data.climo.coords[dim]
            if centered:
                kwargs.setdefault('keepedges', True)
                data = diff.deriv_uneven(coord, data, order=order, **kwargs)
            else:
                _, data = diff.deriv_half(coord, data, order=order, **kwargs)
            data.climo.update_cell_methods({dim: 'derivative'})
        data.coords.update(
            {key: da for key, da in coords.items() if centered or key not in da.dims}
        )
        return data

    @docstring._snippet_manager(operator='convergence')
    def convergence(self, *args, **kwargs):
        """
        %(template_divcon)s
        """
        result = self.divergence(*args, **kwargs)
        with xr.set_options(keep_attrs=True):
            return -1 * result

    @_CFAccessor._clear_cache
    @quant.while_xarray_quantified
    @quack._keep_cell_attrs
    @docstring._snippet_manager(operator='divergence')
    def divergence(self, cos_power=1, centered=True, **kwargs):
        """
        %(template_divcon)s
        """
        # Divergence far away from poles
        # Allow for eddy zonal wind flux correction for its contribution to zonal
        # wind budget under angular momentum conservation that requires cos_power == 2.
        y = self.coords['meridional_coordinate']
        cos = self.coords['cosine_latitude']
        data = self.data
        coords = data.coords
        kwargs['order'] = 1
        if centered:
            kwargs.setdefault('keepedges', True)
            cos **= cos_power
            res = diff.deriv_uneven(y, data * cos, **kwargs) / cos
        else:
            cos2 = 0.5 * (cos.data[1:] + cos.data[:-1])
            y, res = diff.deriv_half(y, data * cos ** cos_power, **kwargs)
            res /= cos2 ** cos_power

        # If numerator vanishes, divergence at poles is precisely 2 * dflux / dy.
        # See Hantel 1974, Journal of Applied Meteorology, or just work it out
        # for yourself (simple l'Hopital's rule application).
        lat = self.coords['latitude']
        for lat, isel in ((lat[0], slice(None, 2)), (lat[-1], slice(-2, None))):
            if abs(lat) == 90 * ureg.deg:
                res.climo.loc[{'lat': lat}] = (
                    2 * data.isel(lat=isel).diff(dim='lat').isel(lat=0).data
                    / (y.data[isel][1] - y.data[isel][0])
                )
        res.climo.update_cell_methods({'area': 'divergence'})
        res.coords.update(
            {key: da for key, da in coords.items() if centered or key not in da.dims}
        )
        return res

    @_CFAccessor._clear_cache
    @quant.while_xarray_quantified
    @quack._keep_cell_attrs
    @docstring._snippet_manager(operator='correlation', func='corr')
    def autocorr(self, dim, **kwargs):
        """
        %(template_auto)s
        """
        dim = self.cf._decode_name(dim, 'axes', 'coordinates')
        data = self.data
        if not kwargs.keys() & {'lag', 'ilag', 'maxlag', 'imaxlag'}:
            kwargs['ilag'] = 1
        _, data = var.autocorr(data.climo.coords[dim], data, dim=dim, **kwargs)
        data.climo.update_cell_methods({dim: 'correlation'})
        return data

    @_CFAccessor._clear_cache
    @quant.while_xarray_quantified
    @quack._keep_cell_attrs
    @docstring._snippet_manager(operator='covariance', func='covar')
    def autocovar(self, dim, **kwargs):
        """
        %(template_auto)s
        """
        dim = self.cf._decode_name(dim, 'axes', 'coordinates')
        data = self.data
        if not kwargs.keys() & {'lag', 'ilag', 'maxlag', 'imaxlag'}:
            kwargs['ilag'] = 1
        _, data = var.autocovar(data.climo.coords[dim], data, dim=dim, **kwargs)
        data.climo.update_cell_methods({dim: 'covariance'})
        return data

    @_CFAccessor._clear_cache
    @quack._keep_cell_attrs
    def centroid(self, dim, source=None, **kwargs):
        """
        Return the value-weighted average wavenumber.

        Parameters
        ----------
        dim : str
            The dimension(s) along which centroid is computed. Might be
            a pseudo dimension e.g. ``'area'`` or ``'volume``'.
        source : `xarray.Dataset`
            The source dataset. Required for retrieving averaging weights, e.g.
            coordinate bounds ``lev_bnds``.
        **kwargs
            Passed to `~ClimoAccessor.truncate`. Used to limit the bounds of the
            calculation.
        """
        # Multi-dimensional reduction: power-weighted centroid (wavenumber)
        # Mask region for taking power-weighted average
        # NOTE: Previously this included a default truncation between
        # latitudes 25 and 75. Now this should be done manually.
        # NOTE: Wavenumber dimension scaling bug is fixed in newer files
        # Need to rerun spectral decompositions on all experiments
        power = self.data.truncate(source=source, **kwargs)
        source = source or power
        wavenum = power.climo.coords['wavenumber']
        if np.all(wavenum < 1):
            wavenum /= (wavenum[1] - wavenum[0])
        mask = wavenum.climo.magnitude >= 1.5  # at least 2 cycles per circle
        circum = 2 * np.pi * const.a * power.climo.coords['cosine_latitude']
        wavenum = wavenum / circum  # cycles per latitude circle to cycles per meter

        # Get centroid as the *power-weighted average*. This prevents
        # recording big discrete jumps in wavelength.
        # NOTE: This should correctly handle 'volume' dimension as a simple
        # latitude-height average. The 'longitude' addition does band scaling.
        # TODO: Support integral or average weight dimensions that exceed
        # dimensions of data being integrated.
        # TODO: Check Frierson et al 2006, make sure this is what people use
        # data.data[data.data >= 10e3 * ureg.km] = np.nan * ureg.km
        power = power.isel(wavenumber=mask)
        source = source.isel(wavenumber=mask)  # e.g. for vertical weights
        wavenum = wavenum.isel(wavenumber=mask)
        wavenum = wavenum.climo._integral_or_average(dim, source=source, weight=power)
        wavelen = 0.25 / wavenum  # radius of given wave crest
        wavelen.climo.update_cell_methods({dim: 'centroid'})

        return wavelen

    @quant.while_xarray_dequantified
    @quack._keep_cell_attrs
    def _find_extrema(self, dim, abs=False, arg=False, which='max', **kwargs):
        """
        Find local or global extrema or their locations.
        """
        # Helper function for converting local extrema to global extrema. Appends
        # source array (i.e. data or coordinates) to extrema data (i.e. values or
        # locations). Also adds an all-NaN dummy slice.
        def _concatenate_edges(data, source):
            datas = [data]
            for idx in (0, -1):
                isel = source.isel({dim: idx}, drop=True)
                datas.append(isel.expand_dims('track'))
            datas.append(xr.full_like(datas[-1], np.nan))  # dummy slice final position
            data = xr.concat(
                datas,
                dim='track',
                coords='minimal',
                compat='override',
                combine_attrs='override'
            )
            data.coords['track'] = np.arange(data.sizes['track'])
            return data

        # Parse keywords and truncate
        # NOTE: Tracking is disabled unless axis explicitly specified
        dim = self._parse_dims(dim, single=True)
        trunc, kwargs = self._parse_truncate_args(**kwargs)
        data = self.truncate(**trunc)
        if dim == 'lat':  # TODO: remove kludge! error is with uweight lat=absmax
            data = data.transpose(..., dim)
        if which in ('negpos', 'posneg', 'both'):  # super users
            kwargs['which'] = which
        elif which in ('min', 'max'):
            kwargs['diff'] = 1
            if which == 'min':
                kwargs['which'] = 'negpos'
            if which == 'max':
                kwargs['which'] = 'posneg'
        elif which:
            raise ValueError(f'Unknown argument {which=}.')

        # Get precise local values using linear interpolation
        # NOTE: The find function applies pint units
        coord = data.climo.coords[dim]  # return modifiable copy of coords
        coord = coord.climo.dequantify()  # units not necessary
        locs, values = utils.find(coord, data, **kwargs)
        locs = locs.climo.dequantify()
        values = values.climo.dequantify()

        # Get global extrema. If none were found (e.g. there are only extrema
        # on edges) revert to native min max functions.
        # WARNING: Need xarray >= 0.16.0 'idxmin' and 'idxmax' to avoid all-NaN
        # slice errors. See: https://github.com/pydata/xarray/issues/4481
        if abs and locs.sizes['track'] == 0:
            locs = getattr(data, 'idx' + which)(dim, fill_value=np.nan).drop_vars(dim)
            values = getattr(data, which)(dim).drop_vars(dim)

        # Otherwise select from the identified 'sandwiched' extrema and possible
        # extrema on the array edges. We merge find values with array edges
        # NOTE: Here 'idxmin' and 'idxmax' followed by 'sel' probably more expensive
        # then 'argmin' and 'argmax' but needed to set fill_value to dummy positoin
        elif abs:
            locs = _concatenate_edges(locs, coord)
            values = _concatenate_edges(values, data)
            sel = getattr(values, 'idx' + which)('track', fill_value=locs['track'][-1])
            locs = locs.sel(track=sel, drop=True)
            values = values.sel(track=sel, drop=True)

        # Use either actual locations or interpolated values. Restore attributes
        # NOTE: Add locs to coordinates for 'min', 'max', etc. and add values to
        # coordinates for 'argmax', 'argmin', etc. Then e.g. for 'argmax' can leverage
        # coordinate information to have '.cfvariable' interpret 'lat' with e.g.
        # 'zonal_wind' coordinate data as e.g. the latitude of maximum zonal wind.
        # values = data.climo.interp({dim: locs.squeeze()}, method='cubic')
        locs.attrs.update(coord.attrs)
        values.attrs.update(data.attrs)
        if arg:
            locs.coords[data.name] = values
            locs.attrs['parent_name'] = data.name
            data = locs
        else:
            values.coords[coord.name] = locs
            data = values

        data.climo.update_cell_methods({dim: 'arg' + which if arg else which})
        return data

    @_CFAccessor._clear_cache
    # @_manage_coord_reductions
    @docstring._snippet_manager(extrema='mimima', prefix='')
    def min(self, dim=None, **kwargs):
        """
        %(template_minmax)s
        """
        kwargs.update(which='min', abs=False, arg=False)
        return self._find_extrema(dim, **kwargs)

    @_CFAccessor._clear_cache
    # @_manage_coord_reductions
    @docstring._snippet_manager(extrema='maxima', prefix='')
    def max(self, dim=None, **kwargs):
        """
        %(template_minmax)s
        """
        kwargs.update(which='max', abs=False, arg=False)
        return self._find_extrema(dim, **kwargs)

    @_CFAccessor._clear_cache
    # @_manage_coord_reductions
    @docstring._snippet_manager(extrema='minima', prefix='')
    def absmin(self, dim=None, **kwargs):
        """
        %(template_absminmax)s
        """
        kwargs.update(which='min', abs=True, arg=False)
        return self._find_extrema(dim, **kwargs)

    @_CFAccessor._clear_cache
    # @_manage_coord_reductions
    @docstring._snippet_manager(extrema='maxima', prefix='')
    def absmax(self, dim=None, **kwargs):
        """
        %(template_absminmax)s
        """
        kwargs.update(which='max', abs=True, arg=False)
        return self._find_extrema(dim, **kwargs)

    @_CFAccessor._clear_cache
    # @_manage_coord_reductions
    @docstring._snippet_manager(extrema='minima', prefix='coordinates of')
    def argmin(self, dim=None, **kwargs):
        """
        %(template_minmax)s
        """
        kwargs.update(which='min', abs=False, arg=True)
        return self._find_extrema(dim, **kwargs)

    @_CFAccessor._clear_cache
    # @_manage_coord_reductions
    @docstring._snippet_manager(extrema='maxima', prefix='coordinates of')
    def argmax(self, dim=None, **kwargs):
        """
        %(template_minmax)s
        """
        kwargs.update(which='max', abs=False, arg=True)
        return self._find_extrema(dim, **kwargs)

    @_CFAccessor._clear_cache
    # @_manage_coord_reductions
    @docstring._snippet_manager(extrema='minima', prefix='coordinates of')
    def absargmin(self, dim=None, **kwargs):
        """
        %(template_absminmax)s
        """
        kwargs.update(which='min', abs=True, arg=True)
        return self._find_extrema(dim, **kwargs)

    @_CFAccessor._clear_cache
    # @_manage_coord_reductions
    @docstring._snippet_manager(extrema='maxima', prefix='coordinates of')
    def absargmax(self, dim=None, **kwargs):
        """
        %(template_absminmax)s
        """
        kwargs.update(which='max', abs=True, arg=True)
        return self._find_extrema(dim, **kwargs)

    @_CFAccessor._clear_cache
    # @_manage_coord_reductions
    @docstring._snippet_manager()
    def argloc(self, dim=None, value=None, **kwargs):
        """
        %(template_argloc)s
        """
        kwargs.update(abs=False, arg=True)
        kwargs.setdefault('which', 'both')
        data = self.data
        if value is not None:
            data = data - value  # find points meeting this value (default 0)
        return data.climo._find_extrema(dim, **kwargs)

    @_CFAccessor._clear_cache
    @quack._keep_cell_attrs
    def hist(self, dim, bins=None):
        """
        Return the histogram along the given dimension.

        Parameters
        ----------
        dim : str
            The dimension name.
        bins : int or sequence of float, optional
            The bin boundaries or the integer number of bins from the minimum datum to
            the maximum datum. Default is ``11``.

        Todo
        ----
        Support multiple dimensions.
        """
        data = self.data
        if bins is None:
            bins = 11
        if isinstance(bins, numbers.Integral):
            bins = np.linspace(np.nanmin(data.data), np.nanmax(data.data), bins)
        else:
            bins = bins.copy()
        dim = self.cf._decode_name(dim, 'axes', 'coordinates')
        data = var.hist(bins, data, dim=dim)
        if 'track' in data.dims:
            data = data.sum(dim='track')
        data.climo.update_cell_methods({dim: 'hist'})
        return data

    def mask(self, mask, dataset=None):
        """
        Return a copy of the data with a mask applied according to some preset pattern.

        Warning
        -------
        This method is incomplete.
        """
        # TODO: Expand this function
        # NOTE: DataArray math operations ignore NaNs by default
        data = self.data.copy(deep=True)
        if mask is not None:
            if dataset is None:
                raise ValueError('Dataset required for applying preset masks.')
            elif mask in ('pv', 'trop'):
                pv = dataset.climo['pv']
                mask = (pv.data >= 0.1 * ureg.PVU) & (pv.data <= 2.0 * ureg.PVU)
                if mask == 'pv':  # mask region os positive poleward PV gradient
                    lat = dataset.climo['latitude']
                    dpvdy = dataset.climo['dpvdy']
                    mask = (
                        mask
                        & (dpvdy.data > 0 * ureg('PVU / km'))
                        & (np.abs(lat) >= 30 * ureg.deg)
                        & (np.abs(lat) <= 60 * ureg.deg)
                    )
            elif mask in ('land', 'sea'):
                raise NotImplementedError
            else:
                raise ValueError(f'Unknown mask preset {mask!r}.')
            data[~mask] = np.nan * getattr(data.data, 'units', 1)
        return data

    @_CFAccessor._clear_cache
    @quant.while_xarray_dequantified
    @quack._keep_cell_attrs
    def normalize(self):
        """
        Return a copy of the data normalized with respect to time.
        """
        time = self.cf._decode_name('time', 'coordinates')
        data = self.data
        data = data / data.mean(time)
        data.attrs['units'] = 'dimensionless'
        data.climo.update_cell_methods({time: 'normalized'})
        return data

    @_CFAccessor._clear_cache
    @quant.while_xarray_quantified
    @quack._keep_cell_attrs
    def slope(self, dim):
        """
        Return the best-fit slope with respect to some dimension.

        Parameters
        ----------
        dim : str, optional
            The dimension.
        **kwargs
            Passed to `~.var.slope`.
        """
        dim = self.cf._decode_name(dim, 'axes', 'coordinates')
        data = self.data
        data, _, _ = var.slope(data.climo.coords[dim], data)
        data.climo.update_cell_methods({dim: 'slope'})
        return data

    @_CFAccessor._clear_cache
    @quant.while_xarray_quantified
    @quack._keep_cell_attrs
    def timescale(self, dim, maxlag=None, imaxlag=None, **kwargs):
        """
        Return a best-fit estimate of the autocorrelation timescale.

        Parameters
        ----------
        dim : str, optional
            The dimension.
        **kwargs
            Passed to `~.var.timescale`.
        """
        dim = self.cf._decode_name(dim, 'axes', 'coordinates')
        data = self.data
        time = data.climo.coords[dim]
        if maxlag is None and imaxlag is None:
            maxlag = 50.0  # default value is 50 days
        if dim != 'lag':
            time, data = var.autocorr(time, data, maxlag=maxlag, imaxlag=imaxlag)
        data, _, _ = var.timescale(time, data, maxlag=maxlag, imaxlag=imaxlag, **kwargs)  # noqa: E501
        data.climo.update_cell_methods({dim: 'timescale'})
        return data

    @_CFAccessor._clear_cache
    @quant.while_xarray_quantified
    def to_variable(self, dest, standardize=False, **kwargs):
        """
        Transform this variable to another variable using one-to-one derivations
        registered with `register_derivation`. Transformations work recursively,
        i.e. definitions for A --> B and B --> C permit transforming A --> C.

        Parameters
        ----------
        dest : str
            The destination variable.
        standardize : bool, optional
            Whether to standardize the units afterward.
        **kwargs
            Passed to the transformation function.
        """
        data = self.data
        if data.name is None:
            raise RuntimeError('DataArray name is empty. Cannot get transformation.')
        func = self._find_derivation(dest, data.name)
        if func is None:
            raise ValueError(f'Transformation {data.name!r} --> {dest!r} not found.')
        with xr.set_options(keep_attrs=False):  # ensure invalid attributes are lost
            param = func(data, **kwargs)
        param.name = dest
        if standardize:
            param = param.climo.to_standard_units()
        return param

    @quant.while_xarray_quantified
    def to_units(self, units, context='climo'):
        """
        Return a copy converted to the desired units.

        Parameters
        ----------
        units : str or `pint.Unit`
            The destination units. Strings are parsed with `~.unit.decode_units`.
        context : str or `pint.Context`, optional
            The `pint context <https://pint.readthedocs.io/en/0.10.1/contexts.html>`_.
            Default is the ClimoPy context ``'climo'`` (see `~.unit.ureg` for details).
        """
        if not self._is_quantity:
            raise ValueError('Data should be quantified.')
        units = decode_units(units)
        data = self.data.copy(deep=False)
        args = (context,) if context else ()
        try:
            data.data = data.data.to(units, *args)  # NOTE: not ito()
        except Exception:
            raise RuntimeError(
                f'Failed to convert {data.name!r} from current units '
                f'{self.units!r} to units {units!r}.'
            )
        return data

    @quant.while_xarray_quantified
    def to_base_units(self, coords=False):
        """
        Return a copy with the underlying data converted to base units.
        """
        # NOTE: assign_coords has issues with multiple DataArray values. See:
        # https://github.com/pydata/xarray/issues/3483
        data = self.data.copy(deep=False)
        data.data = data.data.to_base_units()
        if coords:
            data = data.assign_coords({
                dim: data.climo.coords[dim].climo.to_base_units().climo.dequantify()
                .variable for dim in data.coords
            })
        return data

    @quant.while_xarray_quantified
    def to_compact_units(self, coords=False):
        """
        Return a copy with the underlying data converted to "compact" units.
        """
        # NOTE: assign_coords has issues with multiple DataArray values. See:
        # https://github.com/pydata/xarray/issues/3483
        data = self.data.copy(deep=False)
        data.data = data.data.to_compact_units()
        if coords:
            data = data.assign_coords({
                dim: data.climo.coords[dim].climo.to_compact_units().climo.dequantify()
                .variable for dim in data.coords
            })
        return data

    def to_standard_units(self, coords=False):
        """
        Return a copy with the underyling data converted to the
        `~ClimoDataArrayAccessor.cfvariable` `standard_units` value. This will only
        work if the variable name matches a valid `~.cfvariable.CFVariable` identifier.
        """
        # NOTE: assign_coords has issues with multiple DataArray values. See:
        # https://github.com/pydata/xarray/issues/3483
        units = self.cfvariable.standard_units
        if units is None:  # unspecified "standard" units
            units = self.units  # just convert to current units
        try:
            data = self.to_units(units)
        except Exception:
            raise RuntimeError(
                f'Failed to convert {self.data.name!r} from current units '
                f'{self.units!r} to standard units {units!r} with '
                f"reduction methods {self.data.attrs.get('cell_methods')!r}."
            )
        if coords:
            data = data.assign_coords({
                dim: data.climo.coords[dim].climo.to_standard_units().climo.dequantify()
                .variable for dim in data.coords
            })
        return data

    def quantify(self, units=None):
        """
        Return a copy of the `xarray.DataArray` with underlying data converted to
        `pint.Quantity` using the ``'units'`` attribute. If the data is already
        quantified, nothing is done. If the ``'units'`` attribute is missing, a warning
        is raised. Units are parsed with `~.unit.decode_units`.
        """
        # WARNING: In-place conversion resulted in endless bugs related to
        # ipython %autoreload, was departure from metpy convention, was possibly
        # confusing for users, and not even sure if faster. So abandoned this.
        data = self.data.copy(deep=False)
        data.climo._quantify(units=units)
        return data

    def dequantify(self):
        """
        Return a copy of the `xarray.DataArray` with underlying data stripped of
        its units and units written to the ``'units'`` attribute. If the data is already
        dequantified, nothing is done. Units are written with `~.unit.encode_units`.
        """
        # WARNING: Try to preserve *order* of units for fussy formatting later on.
        # Avoid default alphabetical sorting by pint.__format__.
        data = self.data.copy(deep=False)
        data.climo._dequantify()
        return data

    def _quantify(self, units=None):
        """
        In-place version of `~ClimoDataArrayAccessor.quantify`.
        """
        # NOTE: This won't affect shallow DataArray or Dataset copy parents
        data = self.data
        if isinstance(data.data, pint.Quantity) or not quack._is_numeric(data.data):
            if units is None:
                units = data.attrs.get('units', None)
            if units is not None:
                warnings._warn_climopy(f'Ignoring {units=}. Data is non-numeric or already quantified.')  # noqa: E501
        else:
            if units is not None:
                data.attrs['units'] = encode_units(units)
            data.data = data.data * self.units  # may raise error
        data.attrs.pop('units', None)

    def _dequantify(self):
        """
        In-place version of `~ClimoDataArrayAccessor.dequantify`.
        """
        # NOTE: This won't affect shallow DataArray or Dataset copy parents
        data = self.data
        if not isinstance(data.data, pint.Quantity):
            return
        units = data.data.units
        data.data = data.data.magnitude
        data.attrs['units'] = encode_units(units)

    @property
    @_CFAccessor._clear_cache
    def cfvariable(self):
        """
        Return a `~.cfvariable.CFVariable` based on the `~xarray.DataArray` name, the
        scalar coordinates, and the coordinate reductions referenced in `cell_methods`.
        If the `~xarray.DataArray` name is not found in the `~ClimoAccessor.registry`,
        then a new `~.cfvariable.CFVariable` is created and registered on-the-fly
        using the attributes under the `~xarray.DataArray`. Note that as a shorthand,
        you can also access all public `~cfvariable.CFVariable` properties using just
        the accessor (e.g., ``data_array.climo.long_label``).
        """
        return self._cf_variable()

    @property
    def magnitude(self):
        """
        The magnitude of the data values of this `~xarray.DataArray`
        (i.e., without units).
        """
        if self._is_quantity:
            return self.data.data.magnitude
        else:
            return self.data.data

    @property
    def quantity(self):
        """
        The data values of this `~xarray.DataArray` as a `pint.Quantity`.
        """
        if self._is_quantity:
            return self.data.data
        else:
            return ureg.Quantity(self.data.data, self.units)

    @property
    def units(self):
        """
        The units of this `~xarray.DataArray` as a `pint.Unit`, taken from the
        underlying `pint.Quantity` or the ``'units'`` attribute. Unit strings are
        parsed with `~.unit.decode_units`.
        """
        if self._is_quantity:
            return self.data.data.units
        elif 'units' in self.data.attrs:
            return decode_units(self.data.attrs['units'])
        else:
            raise RuntimeError(
                'Units not present in attributes or as pint.Quantity '
                f'for DataArray with name {self.data.name!r}.'
            )

    @property
    def units_label(self):
        """
        The units of this `~xarray.DataArray` formatted LaTeX-style. Suitable for
        adding text to matplotlib figures. This works even when a
        `~ClimoDataArrayAccessor.cfvariable` is not available (see also the
        `units_label` `~.cfvariable.CFVariable` property).
        """
        # NOTE: When pint parses units string, the associated _units dictionary
        # retains original insertion order. No need to hang onto old string.
        units = self.units
        try:
            units_standard = self.cfvariable.units_standard
        except AttributeError:
            pass
        else:
            if units_standard is not None and units == decode_units(units_standard):
                return format_units(units_standard)
        return format_units(units)

    @property
    def _has_units(self):
        """
        Boolean indiating whether 'units' attribute exists or data is quantified.
        """
        return self._is_quantity or 'units' in self.data.attrs

    @property
    def _is_quantity(self):
        """
        Boolean indiating whether data is quantified.
        """
        return isinstance(self.data.data, pint.Quantity)

    @property
    def _is_coordinate_bounds(self):
        """
        Boolean indiating whether data is a coordinate bounds.
        """
        key = self.data.name
        coords = self.data.coords
        sentinel = object()
        return any(key == da.attrs.get('bounds', sentinel) for da in coords.values())


@xr.register_dataset_accessor('climo')
class ClimoDatasetAccessor(ClimoAccessor):
    """
    Accessor for `xarray.Dataset`\\ s. Includes methods for working with `pint`
    quantities and `~.cfvariable.CFVariable` variables and an interface for deriving one
    physical variable from other variables in the dataset. Registered under the name
    ``climo`` (i.e, usage is ``data_array.climo``). The string representation of this
    accessor displays `~ClimoDataArrayAccessor.cfvariable` information for every
    variable whose name is found in the `~ClimoAccessor.variable_registry`.
    """
    _cls_cf = _CFDatasetAccessor
    _cls_coords = _DatasetCoordsQuantified
    _cls_groupby = _DatasetGroupByQuantified
    _cls_loc = _DatasetLocIndexerQuantified

    @_CFAccessor._clear_cache
    def __repr__(self):
        data = self.data
        rows = ['<climopy.ClimoDatasetAccessor>']
        width = max(
            (
                len(da.name) for grp in (data, data.coords) for da in grp.values()
                if isinstance(da.name, str)
            ), default=10
        )
        for start, src in zip(('Coordinates:', 'Data variables:'), (data.coords, data)):
            if not src:
                continue
            rows.append(start)
            rows.extend(
                da.climo._cf_repr(maxlength=88, padlength=4, varwidth=width + 2)
                for da in src.values()
            )
        return '\n'.join(rows)

    @_CFAccessor._clear_cache
    def __contains__(self, key):
        """
        Is a dataset variable or derived coordinate.
        """
        return self._parse_key(key) is not None

    def __dir__(self):
        """
        Support name lookup and completion. Derivations and aliases are excluded.
        """
        return sorted({*dir(type(self)), *self.coords, *self.vars})

    def __getattr__(self, attr):
        """
        Try to return a variable with `~ClimoDatasetAccessor.__getitem__`.
        """
        if attr in super().__dir__():  # can happen if @property triggers error
            return super().__getattribute__(attr)  # trigger builtin AttributeError
        if attr in self:
            return self.__getitem__(attr)
        raise AttributeError(
            f'Attribute {attr!r} does not exist and is not a variable, '
            'transformed variable, or derived variable.'
        )

    @_CFAccessor._clear_cache
    def __getitem__(self, key):
        """
        Return a quantified coordinate or variable, including derivations registered
        with `register_derivation`, or return a selection along dimensions with
        translated dictionary indexing. Translates CF names and
        `~.cfvariable.CFVariableRegistry` identifiers. Attaches cell
        measures to coordinates using `~ClimoAccessor.add_cell_measures`.
        """
        if isinstance(key, dict):  # see also .loc.__getitem__
            key, _ = self._parse_indexers(key)
            return self.data[key]
        else:
            return self._get_item(key)  # with weights attached

    def _get_item(self, key, add_cell_measures=True, **kwargs):
        """
        Return a quantified DataArray with weights optionally added. This is
        separated from `_parse_key` to facilitate fast `__contains__`.
        """
        # Retrieve and compute quantity
        tup = self._parse_key(key, **kwargs)
        if not tup:
            raise KeyError(f'Invalid variable name {key!r}.')
        type_, data = tup
        if callable(data):
            data = data()  # ta-da!

        # Add units and cell measures
        if data.name is None:
            data.name = 'unknown'  # just in case
        if type_ != 'coordinate' and add_cell_measures:
            data = data.climo.add_cell_measures(dataset=self.data)

        # Transpose, potentially after derivation or transformation moved dims around
        # See: https://github.com/pydata/xarray/issues/2811#issuecomment-473319350
        # NOTE: Also re-order spectral dimensions for 3 plot types: YZ, CY, YK, and CK
        # (with row-major ordering), or simply preserve original dimension order based
        # on dimension order that appears in dataset variables.
        if 'k' in data.dims:
            dims = ('lev', 'k', 'lat', 'c')
        else:
            dims = (d for a in self.data.values() for d in a.dims if not a.climo._is_coordinate_bounds)  # noqa: E501
        dims = _first_unique(dims)
        data = data.transpose(..., *(dim for dim in dims if dim in data.dims))

        return data

    def _parse_key(
        self,
        key,
        search_vars=True,
        search_coords=True,
        search_derivations=True,
        search_registry=True,
        **kwargs
    ):
        """
        Return a DataArray or function that generates the data and a string indicating
        the object type. Extra args are passed to `.vars.get` and `.coords.get`.
        """
        # Return a variable, removing special suffixes from variable names
        # NOTE: This lets us implement a quick __contains__ that works on derived vars
        # TODO: Add robust method for automatically removing dimension reduction
        # suffixes from var names and adding them as cell methods (currently do this in
        # Experiment.load()), or excluding suffixes when looking up in CFRegistry.
        if not isinstance(key, str):
            raise TypeError(f'Invalid key {key!r}. Must be string.')
        if search_vars:
            da = self.vars.get(key, search_registry=search_registry, **kwargs)
            if da is not None:  # noqa: E501
                da.name = REGEX_IGNORE.sub(r'\1', da.name)
                return 'var', da

        # Return a coord, transformation, or derivation
        # NOTE: Coordinate search rules out coordinate transformations
        # TODO: Make derivations look like transformations; define functions that
        # accept data arrays with particular names.
        if search_coords:
            coord = self.coords.get(key, search_registry=search_registry, **kwargs)
            if coord is not None:
                return 'coordinate', coord
        if search_derivations:
            func = self._find_derivation(key, *self.data.values())
            if func is not None:
                return 'derivation', functools.partial(func, self)

        # Recursively check if any aliases are valid
        if search_registry:
            var = self._variable_registry.get(key)
            identifiers = var.identifiers if var else ()
            for name in set(identifiers):
                if tup := self._parse_key(
                    name,
                    search_vars=search_vars,
                    search_coords=search_coords,
                    search_derivations=search_derivations,
                    search_registry=False
                ):
                    return tup

    def add(self, *args, **kwargs):
        """
        Call `get` and return a copy of the dataset with the result added to it.
        """
        data = self.data.copy(deep=False)
        kwargs.setdefault('add_cell_measures', False)
        da = self.get(*args, **kwargs)
        if da.name in self.data:
            raise RuntimeError(f'Quantity {da.name!r} already present in dataset.')
        data[da.name] = da
        return data

    @_CFAccessor._clear_cache
    @_expand_variable_args  # standardize args are passed to lookup cache
    # @functools.lru_cache(maxsize=64)  # TODO: fix issue where recursion breaks cache
    def get(
        self, key, *,
        standardize=False,
        units=None,
        normalize=False,
        runmean=None,
        add=None,
        subtract=None,
        multiply=None,
        divide=None,
        **kwargs
    ):
        """
        Call `~ClimoDatasetAccessor.__getitem__`, with optional post-processing
        steps and special behavior when variables are prefixed or suffixed with
        certain values.

        Parameters
        ----------
        key : var-spec or 2-tuple
            The variable specification. See `~ClimoDatasetAccessor.__getitem__` for
            details. The following prefix suffix shorthands are also supported:

            * Prepend ``abs_`` to return the absolute value of the result.
            * Append ``_latitude`` or ``_strength`` to return vertically and zonally
              integrated energy and momentum budget maxima or latitudes of maxima.
            * Append ``_1``, ``_2``, ``_anomaly``, or ``_ratio`` to make a selection or
              take an anomaly pair difference using `~ClimoAccessor.sel_pair`.

            All names can be replaced with 2-tuples of the form ('name', kwargs) to
            pass keyword arguments positionally.
        units : unit-spec, optional
            Convert the result to the input units with
            `~ClimoDataArrayAccessor.to_units`.
        standardize : bool, default: False
            Convert the result to the standard units with
            `~ClimoDataArrayAccessor.to_standard_units`.
        normalize : bool, default: False
            Whether to normalize the resulting data with
            `~ClimoDataArrayAccessor.normalize`.
        runmean : bool, optional
            Apply a length-`runmean` running mean to the time dimension with
            `~ClimoDataArrayAccessor.runmean`.
        add, subtract, multiply, divide : var-spec, optional
            Modify the resulting variable by adding, subtracting, multiplying, or
            dividing by this variable (passed to `~ClimoDatasetAccessor.get`).
        **kwargs
            Passed to `~ClimoDataArrayAccessor.reduce`. Used to reduce dimensionality.

        Other parameters
        ----------------
        quantify : bool, default: True
            Whether to quantify the data with `~ClimoDataArrayAccessor.quantify()`.
        add_cell_measures : bool, default: True
            Whether to add default cell measures to the coordinates.
        search_coords : bool, default: True
            Whether to search for coordinates.
        search_vars : bool, default: True
            Whether to search for variables.
        search_cf : bool, default: True
            Whether to translate CF names.
        search_registry : bool, default: True
            Whether to translate registered names and aliases.
        search_derivations : bool, default: True
            Whether to perform registered derivations of coordinates or variables.
        search_transformations : bool, default: True
            Whether to perform registered transformations of coordinates or variables.
        long_name, short_name, standard_name, long_prefix, long_suffix, short_prefix, \
short_suffix : str, optional
            Arguments to be passed to `~.cfvariable.CFVariable.modify` when
            constructing the `~ClimoDataArrayAccessor.cfvariable`. Added as
            attributes on the returned `~xarray.DataArray`.

        Returns
        -------
        data : xarray.DataArray
            The data.
        """
        # Get the variable, translating meta-variable actions and interpreting
        # CFVariable attributes passed as keyword arguments.
        # TODO: Avoid name conflicts with derivations and variables?
        flag_abs, key, flag_reduce, flag_pair = REGEX_MODIFY.match(key).groups()
        kw_reduce = kwargs.copy()
        kw_attrs = {k: kw_reduce.pop(k) for k in CFVARIABLE_ARGS if k in kw_reduce}
        kw_getitem = {k: kw_reduce.pop(k) for k in PARSEKEY_ARGS if k in kw_reduce}
        data = self._get_item(key, **kw_getitem)

        # Reduce dimensionality using keyword args
        # WARNING: For timescale variables take inverse before and after possible
        # average. Should move this kludge away.
        if flag_reduce := flag_reduce and flag_reduce.strip('_'):
            kw_reduce.update(data.climo._budget_reduce_kwargs(flag_reduce))
        if kw_reduce:
            try:
                data = data.climo.reduce(source=self.data, **kw_reduce)
            except Exception:
                raise ValueError(f'Failed to reduce data {key!r} with {kw_reduce}.')

        # Normalize the data
        if normalize:
            data = data.climo.normalize()

        # Take the rolling mean
        if runmean:
            data = data.climo.runmean(time=runmean)

        # Take the absolute value, accounting for attribute-stripping xarray bug
        if flag_abs:
            data = quack._keep_cell_attrs(np.abs)(data)

        # Select pair only *after* doing all the math. This is a convenient way
        # to get difference between reduced values
        if flag_pair:
            data = data.climo.sel_pair(flag_pair.strip('_'))

        # Modify the variable. This was used to compare storm track intensity changes
        # under different temperature gradient adjustments.
        for other, method in zip(
            (multiply, divide, add, subtract),
            ('mul', 'truediv', 'add', 'sub'),
        ):
            if other is not None:
                if isinstance(other, (str, tuple)):
                    other = self.get(other)
                with xr.set_options(keep_attrs=True):
                    data = getattr(data, f'__{method}__')(other)  # should keep name

        # Change the units
        if units is not None:  # permit units='' to translate to dimensionless
            data = data.climo.to_units(units)
        elif standardize:
            data = data.climo.to_standard_units()

        data.attrs.update(kw_attrs)
        return data

    def quantify(self):
        """
        Return a copy of the `xarray.Dataset` with underlying `xarray.DataArray` data
        converted to `pint.Quantity` using the ``'units'`` attributes. Coordinate bounds
        variables are excluded. Already-quantified data is left alone.
        """
        return self.data.map(lambda d: d if d.climo._is_coordinate_bounds else d.climo.quantify())  # noqa: E501

    def dequantify(self):
        """
        Return a copy of the `xarray.Dataset` with underlying `xarray.DataArray` data
        stripped of its units and the units written to the ``'units'`` attributes.
        Already-dequantified data is left alone.
        """
        return self.data.map(lambda d: d.climo.dequantify())

    @property
    def vars(self):
        """
        Analogue to `ClimoAccessor.coords` for retreiving always-quantified data
        variables based on their actual names, standard name attributes, or
        `~.cfvariable.CFVariableRegistry` identifiers.
        """
        return _VarsQuantified(self.data, self.variable_registry)<|MERGE_RESOLUTION|>--- conflicted
+++ resolved
@@ -2390,15 +2390,10 @@
         # Manage all Z axis units and interpret 'positive' direction if unset.
         # Otherwise guess_coord_axis does not detect the 'positive' attribute.
         for name in data.climo.cf.axes.get('Z', []):
-<<<<<<< HEAD
             da = data.climo.coords.get(name, quantify=False)
+            sign = 0 if da.size < 2 else np.sign(da[1] - da[0])
             units = data.coords[name].attrs.get('units', None)
             units = units if units is None else decode_units(units)
-=======
-            da = data.climo.coords[name]  # returns quantity
-            sign = 0 if da.size < 2 else np.sign(da[1] - da[0])
-            units = da.climo.units  # always present
->>>>>>> 470fef11
             to_units = positive = None
             if units is None:
                 pass
