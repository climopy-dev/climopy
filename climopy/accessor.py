#!/usr/bin/env python3
"""
A pair of `xarray accessors \
<http://xarray.pydata.org/en/stable/internals.html#extending-xarray>`__
for working with pint units and CF variables, calculating transformed and derived
quantities, and reducing dimensions in myrid ways.
"""
import functools
import itertools
import math
import numbers
import re

import numpy as np
import pint
import xarray as xr
from cf_xarray import accessor as _cf_accessor

from . import const, diff, spectral, utils, var
from .cfvariable import CFVariableRegistry, vreg
from .internals import _make_stopwatch  # noqa: F401
from .internals import ic  # noqa: F401
from .internals import _first_unique, docstring, quack, quant, warnings
from .unit import (
    _latitude_units,
    _longitude_units,
    decode_units,
    encode_units,
    format_units,
    ureg,
)

__all__ = [
    'ClimoAccessor',
    'ClimoDataArrayAccessor',
    'ClimoDatasetAccessor',
]

# Attributes passed to cfvariable
CFVARIABLE_ARGS = (
    'long_name',
    'short_name',
    'standard_name',
    'standard_units',
    'long_prefix',
    'long_suffix',
    'short_prefix',
    'short_suffix',
)

# Arguments passed to parse key
PARSEKEY_ARGS = (
    'add_cell_measures',
    'quantify',
    'search_vars',
    'search_coords',
    'search_derivations',
    'search_registry',
)

# Regular expressions compiled for speed
REGEX_BOUNDS = re.compile(r'\A(.*?)(?:_(top|bot(?:tom)?|del(?:ta)?|b(?:ou)?nds))?\Z')  # coordinate suffixes implying changes  # noqa: E501
REGEX_IGNORE = re.compile(r'\A(.*?)(_zonal|_horizontal|_atmosphere)?(_timescale|_autocorr)?\Z')  # variable suffixes to ignore  # noqa: E501
REGEX_MODIFY = re.compile(r'\A(abs_)?(.*?)(_latitude|_strength)?(_1|_2|_anomaly|_ratio)?\Z')  # variable suffixes implying changes  # noqa: E501
REGEX_REPR_COMMA = re.compile(r'\A(\w+),(\s*)(.*)\Z')  # content around first comma
REGEX_REPR_PAREN = re.compile(r'\A.*?\((.*)\)\Z')  # content inside first parentheses

# Custom cell measures and associated coordinates. Naming conventions are consistent
# with existing 'cell' style names and avoid conflicts with axes names / standard names.
# NOTE: width * depth = area and width * depth * height = volume
# NOTE: height should generally be a mass-per-unit-area weighting rather than distance
CELL_MEASURE_COORDS = {
    'width': ('longitude',),
    'depth': ('latitude',),
    'height': ('vertical',),
    'duration': ('time',),
    'area': ('longitude', 'latitude'),
    'volume': ('longitude', 'latitude', 'vertical'),
}
COORD_CELL_MEASURE = {
    coords[0]: m for m, coords in CELL_MEASURE_COORDS.items() if len(coords) == 1
}
if hasattr(_cf_accessor, '_CELL_MEASURES'):
    _cf_accessor._CELL_MEASURES = tuple(CELL_MEASURE_COORDS)
else:
    warnings._warn_climopy('cf_xarray API changed. Cannot update cell measures.')

# Expand regexes for automatic coordinate detection with standardize_coords
# NOTE: The new 'vertical' regex covers old options 'nav_lev', 'gdep', 'lv_', '[o]*lev',
# 'depth' and the time regex includes new matches 'date', 'datetime', 'lag'.
# NOTE: Suffixes are irrelevant because we only test re.match without end word
# or end string atoms. The old regex dictionary needlessly includes suffixes.
_cf_regex = getattr(_cf_accessor, 'regex', None)
if _cf_regex:
    _cf_patterns = all(isinstance(_, re.Pattern) for _ in _cf_accessor.regex.values())
    _cf_strings = all(isinstance(_, str) for _ in _cf_regex.values())
    _cf_regex.update({
        'longitude': '(?:x|nav_)?(?:lon|g?lam)',
        'latitude': '(?:y|nav_)?(?:lat|g?phi)',
        'vertical': (
            r'z\Z|(?:[a-z_]+)?(?:le?v|g?dep)|pres|sigma|h(?:ei)?ght|altitude'
            r'|isobar(?:ic)?|isotherm(?:al)?|isentrop(?:e|ic)|top_bottom|bottom_top'
        ),
        'time': r't\Z|time|date|datetime|lag|min|hour|day|week|month|year',
        'X': r'x\Z|i\Z|n(?:lon|phi|i)',
        'Y': r'y\Z|j\Z|n(?:lat|phi|j)',
    })
    _cf_regex['Z'] = _cf_regex['vertical']
    _cf_regex['T'] = _cf_regex['time']
    if _cf_patterns:
        _cf_regex.update({key: re.compile(value) for key, value in _cf_regex.items()})
    elif not _cf_strings:
        warnings._warn_climopy('cf_xarray API changed. Cannot update coordinate regexes.')  # noqa: E501

# Expand regexes for coordinate detection
# NOTE: The default criteria only sees 'degree_E' not 'deg_E', and 'degree_east' not
# 'degree_East'. This is annoying so we make it as flexible as custom unit definition.
_cf_criteria = getattr(_cf_accessor, 'coordinate_criteria', None)
if _cf_criteria:
    for key, opt in zip(('longitude', 'latitude'), (_longitude_units, _latitude_units)):
        _cf_criteria[key]['units'] = tuple(  # skip definition and abbreviation indices
            s.strip() for i, s in enumerate(opt.split('=')) if i not in (1, 2)
        )
if not _cf_criteria:
    warnings._warn_climopy('cf_xarray API changed. Cannot update coordinate criteria.')


# Mean and average templates
_template_meansum = """
Return the %(operator)s along dimension(s), preserving attributes and coordinates.

Parameters
----------
dim : str or sequence of str, optional
    The dimensions.
skipna : bool, optional
    Whether to skip NaN values.
weight : xr.DataArray, optional
    Optional weighting.
**kwargs
    Passed to `~ClimoAccessor.truncate`. Used to limit bounds of %(operator)s.
"""
_template_avgint = """
Return the mass-weighted %(operator)s.

Parameters
----------
dim : dim-spec or {'area', 'volume'}, optional
    The %(action)s dimension(s). Weights are applied automatically using cell
    measure variables stored in the coodinates and referenced by the
    `cell_measures` attribute (see `~ClimoAccessor.add_cell_measures`). If not
    specified, the entire 3-dimensional domain is used.
weight : xr.DataArray, optional
    Optional additional weighting.
skipna : bool, optional
    Whether to skip NaN values.
**kwargs
    Passed to `~ClimoAccessor.truncate`. Used to limit the bounds of the
    %(action)s.
"""
_template_cumavgint = """
Return the cumulative mass-weighted %(operator)s.

Parameters
----------
dim : dim-spec
    The %(action)s dimension. Weights are applied automatically using cell
    measure variables stored in the coodinates and referenced by the
    `cell_measures` attribute (see `~ClimoAccessor.add_cell_measures`).
skipna : bool, optional
    Whether to skip NaN values.
reverse : bool, optional
    Whether to change the direction of the accumulation to right-to-left.
**kwargs
    Passed to `~ClimoAccessor.truncate`. Used to limit bounds of integration.
"""
docstring._snippet_manager['template_meansum'] = _template_meansum
docstring._snippet_manager['template_avgint'] = _template_avgint
docstring._snippet_manager['template_cumavgint'] = _template_cumavgint

# Mean and average notes
_notes_avgmean = """
ClimoPy makes an artifical distinction between the "mean" as a naive, unweighted
average and the "average" as a cell measures-aware, mass-weighted average.
"""
_notes_weighted = """
This was added as a dedicated accessor function rather than creating a
custom `~xarray.core.weighted.Weighted` object because the selection of
mass weights depends on the dimension(s) passed by the user.
"""
docstring._snippet_manager['notes_avgmean'] = _notes_avgmean
docstring._snippet_manager['notes_weighted'] = _notes_weighted

# Extrema templates
_template_absminmax = """
Return the %(prefix)s global %(extrema)s along the dimension.

Parameters
----------
dim : str, optional
    The dimension.
**kwargs
    Passed to `~.utils.find` or `~ClimoAccessor.truncate`.
"""
_template_minmax = """
Return the %(prefix)s local %(extrema)s along the dimension. Multiple %(extrema)s are
concatenated along a 'track' dimension.

Parameters
----------
dim : str, optional
    The dimension. This is replaced with a ``'track'`` dimension on the output
    `~xarray.DataArray`.
dim_track : str, optional
    The dimension along which %(extrema)s are grouped into lines and tracked with
    `~.utils.linetrack`.
**kwargs
    Passed to `~.utils.find` or `~ClimoAccessor.truncate`.
"""
_template_argloc = """
Return the coordinate(s) of a given value along the dimension.

Parameters
----------
dim : str, optional
    The dimension.
value : int, optional
    The value we are searching for. Default is ``0``.
dim_track : str, optional
    The dimension along which coordinates are grouped into lines and tracked with
    `~.utils.linetrack`.
**kwargs
    Passed to `~.utils.find` or `~ClimoAccessor.truncate`.
"""
docstring._snippet_manager['template_absminmax'] = _template_absminmax
docstring._snippet_manager['template_minmax'] = _template_minmax
docstring._snippet_manager['template_argloc'] = _template_argloc

# Differentiation
_template_divcon = r"""
Return the spherical meridional %(operator)s. To calculate the %(operator)s at the
poles, the numerator is assumed to vanish and l'Hopital's rule is invoked.

Parameters
----------
cos_power : int, optional
    Exponent to which the cosines in the numerator and denominator is raised.
    Default is ``1``, but the contribution of the angular momentum flux convergence
    to the zonal wind budget requires ``2`` (this can be seen by writing the budget
    equation for the angular momentum :math:`L` and solving for :math:`\partial_t u`).
centered : bool, optional
    If False, use more accurate (but less convenient) half-level
    differentiation rather than centered differentiation.
**kwargs
    Passed to `~.diff.deriv_uneven` or `~.diff.deriv_half`.
"""
docstring._snippet_manager['template_divcon'] = _template_divcon

# Auto-variance
_template_auto = """
Return the auto%(operator)s along the input dimension.

Parameters
----------
dim : str
    The dimension. This is replaced with a ``'lag'`` dimension on the
    output `~xarray.DataArray`.
**kwargs
    Passed to `~.var.auto%(func)s`.
"""
docstring._snippet_manager['template_auto'] = _template_auto

# Variable derivations
_params_register = r"""
dest : str, tuple, or re.Pattern
    The destination variable name, a tuple of valid destination names, or an
    `re.compile`'d pattern matching a set of valid destination names. In the
    latter two cases, the function must accept a `name` keyword argument. This is
    useful if you want to register a single function capable of deriving multiple
    related variables (e.g., registering the regex ``r'\Ad.*dy\Z'`` to return the
    meridional gradient of an arbitrary variable).
assign_name : bool, optional
    Whether to assign the user-input string as the output `xarray.DataArray.name`.
    Default is ``True``.
"""
docstring._snippet_manager['params_register'] = _params_register

# Messages
_warning_inplace = """
Warning
-------
Unlike most other public methods, this modifies the data in-place rather
than returning a copy.
"""
docstring._snippet_manager['warning_inplace'] = _warning_inplace


def _expand_variable_args(func):
    """
    Expand single positional argument into multiple positional arguments with optional
    keyword dicts. Permits e.g. `get(('t', {'lat': 'mean'}))` tuple pairs.
    """
    @functools.wraps(func)
    def _wrapper(self, *keys, **kwargs):
        args = []
        kwargs = kwargs.copy()
        def _iter_args(*iargs):  # noqa: E306
            for arg in iargs:
                if isinstance(arg, (tuple, list)):
                    _iter_args(*arg)
                elif isinstance(arg, str):
                    args.append(arg)
                elif isinstance(arg, dict):
                    kwargs.update(arg)
                else:
                    raise ValueError(f'Invalid variable spec {arg!r}.')
        _iter_args(*keys)
        return func(self, *args, **kwargs)

    return _wrapper


def _expand_indexer(key, ndim):
    """
    Expand an indexer to a tuple with length `ndim`. Given a key for indexing an
    ndarray, return an equivalent key which is a tuple with length equal to the number
    of dimensions.  The expansion is done by replacing all `Ellipsis` items with the
    right number of full slices and then padding the key with full slices so that it
    reaches the appropriate dimensionality.
    """
    # Numpy treats non-tuple keys equivalent to tuples of length 1
    if not isinstance(key, tuple):
        key = (key,)
    new_key = []

    # Handling Ellipsis right is a little tricky, see:
    # http://docs.scipy.org/doc/numpy/reference/arrays.indexing.html#advanced-indexing
    found_ellipsis = False
    for k in key:
        if k is Ellipsis:
            if not found_ellipsis:
                new_key.extend((ndim + 1 - len(key)) * [slice(None)])
                found_ellipsis = True
            else:
                new_key.append(slice(None))
        else:
            new_key.append(k)
    if len(new_key) > ndim:
        raise IndexError('Too many indices.')
    new_key.extend((ndim - len(new_key)) * [slice(None)])

    return tuple(new_key)


def _manage_coord_reductions(func):
    """
    Add back scalar NaN dummy coordinates after some dimension reduction so that
    we can continue relating dimension names to CF axis and coordinate names, and
    identically reduce cell weights. See `add_scalar_coords` for details on motivation.
    """
    @functools.wraps(func)
    def _wrapper(self, dim=None, *, keep_attrs=None, manage_coords=True, **kwargs):
        # Call wrapped function
        # NOTE: Existing scalar coordinates should be retained by xarray
        attrs = self.data.attrs
        coords = self.data.coords
        result = func(self, dim, **kwargs)
        if not manage_coords:
            return result

        # Treat lost coordinates
        coords_lost = coords.keys() - result.coords.keys()
        keep_attrs = xr.core.options._get_keep_attrs(keep_attrs)
        if keep_attrs:
            result.attrs.update({**attrs, **result.attrs})
        for name in coords_lost:
            prev = coords[name]
            try:
                measure = self.cf._encode_name(name, 'cell_measures')
            except KeyError:
                measure = None
            if prev.ndim == 1 and not measure:
                # Replace lost dimension coordinates with scalar NaNs. Drop 0D cell
                # measure coordinates, as that information is no longer needed
                coord = xr.DataArray(np.nan, name=name, attrs=coords[name].attrs)
                result = result.assign_coords({name: coord})
            if prev.ndim > 1 and measure and prev.sizes.keys() & result.sizes.keys():
                # Replace lost cell measures using unweighted sum. Drop non-cell measure
                # coordinates; usually makes no sense to get an 'average' coordinate
                # TODO: Support preserving measures for max, min, etc.
                if func.__name__ in ('sum', 'integral'):
                    method = prev.climo.sum
                elif func.__name__ in ('mean', 'average'):
                    method = prev.climo.mean
                else:
                    continue  # skip max, min, etc. for now
                if not dim:  # entire domain
                    dim = 'volume'
                if isinstance(dim, str):
                    dim = (dim,)
                dim = tuple(d for m in dim for d in CELL_MEASURE_COORDS.get(m, (m,)))
                coord = method(dim, manage_coords=False, **kwargs)
                result = result.assign_coords({name: coord})

        return result

    return _wrapper


def _matching_function(key, func, name):
    """
    Return function if the input string matches a string, tuple, or regex key. In
    latter two cases a `name` keyword arguments is added with `functools.partial`.
    """
    if isinstance(key, str) and name == key:
        return func
    if isinstance(key, tuple) and name in key:
        return functools.partial(func, name=name)
    if isinstance(key, re.Pattern) and key.match(name):
        return functools.partial(func, name=name)


class _CFAccessor(object):
    """
    CF accessor with cacheing to improve speed during iterative lookups.

    Notes
    -----
    Some features that could be added to this accessor are for now implemented
    in the climopy accessors. For example, key translation for dictionaries passed
    to ``data.loc[...]`` and ``data[...]``.
    """
    def __init__(self, data, registry=vreg):
        """
        Parameters
        ----------
        data : xarray.Dataset or xarray.DataArray
            The data.
        registry : cvariable.CFVariableRegistry
            The active registry.
        """
        self._obj = data
        self._src = data.coords if isinstance(data, xr.DataArray) else data
        self._stale_cache = False
        self._variable_registry = registry

    @staticmethod
    def _is_cfname(key):
        """
        Return whether the input string is already a CF standard
        axis name, coordinate name, or cell measure name.
        """
        return any(
            key == name for attr in ('_AXIS_NAMES', '_COORD_NAMES', '_CELL_MEASURES')
            for name in getattr(_cf_accessor, attr, ())
        )

    @staticmethod
    def _clear_cache(func):
        """
        Return a wrapper that clears cache before running. Use this with every public
        method where names are translated. Must come before `_manage_coord_reductions`.
        """
        # WARNING: Critical to only put this on user-facing top-level functions.
        # Tried putting it on _parse_key but get() ends up regenerating CF properties
        # tons of times due to derivations, adding cell measures, etc.
        @functools.wraps(func)
        def _wrapper(self, *args, **kwargs):
            cf = self._data.climo.cf  # permit use on .loc and .coord class funcs
            if not cf._stale_cache:
                return func(self, *args, **kwargs)
            for attr in ('axes', 'coordinates', 'cell_measures', 'standard_names'):
                cache = '_' + attr + '_cache'
                if hasattr(cf, cache):
                    delattr(cf, cache)
            cf._stale_cache = False
            try:
                return func(self, *args, **kwargs)
            finally:
                cf._stale_cache = True
        return _wrapper

    @staticmethod
    def _encode_attr(*parts):
        """
        Merge and encode parts into CF `cell_methods`-like attribute.
        """
        seen = set()
        parts = tuple(
            ((dims,) if isinstance(dims, str) else tuple(dims), value)
            for attr in parts for dims, value in _CFAccessor._decode_attr(attr) if dims
        )
        attr = ' '.join(
            ': '.join(dims) + ': ' + value for dims, value in parts
            if (dims, value) not in seen and not seen.add((dims, value))
        )
        return attr.strip()

    @staticmethod
    def _decode_attr(attr):
        """
        Expand CF `cell_methods`-like attribute into parts.
        """
        attr = attr or ''
        if not isinstance(attr, str):  # already decoded
            return attr
        attr = attr.strip()
        if not attr:
            return []
        starts = tuple(m.start() for m in re.finditer(r'(\w+:\s+)+', attr))
        if not starts or starts[0] != 0:
            raise ValueError(f'Invalid CF-style attribute {attr!r}.')
        parts = []  # do not use dict so we can have duplicate 'keys'
        for start, end in zip(starts, starts[1:] + (None,)):
            substring = attr[start:end].strip()
            m = re.match(r'\s*(?:\w+:\s*)+(.*)', substring)
            if not m:
                raise ValueError(f'Invalid CF-style attribute {attr!r}.')
            idx = m.start(1)  # start of *value*
            dims = tuple(dim.strip() for dim in substring[:idx].split(':') if dim.strip())  # noqa: E501
            value = substring[idx:].strip()
            parts.append((dims, value))
        return parts

    def _encode_name(self, key, *attrs, search_registry=True):
        """
        Translate a dataset variable name or registry variable name or alias
        into a standard CF name. Check only the specified attributes.
        """
        if not isinstance(key, str):
            raise KeyError('Key must be string.')
        if self._is_cfname(key):
            return key
        # Decode variable aliases into native dataset names used by CF accessor
        if search_registry:
            var = self._variable_registry.get(key, None)
            for name in getattr(var, 'identifiers', ()):
                if name in self._src:
                    key = name
                    break
        # Check if key is present in CF accessor properties
        attrs = attrs or ('axes', 'coordinates', 'cell_measures', 'standard_names')
        for attr in attrs:
            mapping = getattr(self, attr)
            for coord, names in mapping.items():
                if key in names:
                    return coord
        raise KeyError(f'Failed to find CF name for variable {key!r}.')

    def _decode_name(self, key, *attrs, search_registry=True, return_if_missing=False):
        """
        Translate a standard CF name or registry variable alias into dataset variable
        name or registry variable name. Check only the specified attributes.
        """
        if not isinstance(key, str):
            raise KeyError('Key must be string.')
        # Check if already valid variable name
        if key in self._src:
            return key
        # Check if key matches CF name
        attrs = attrs or ('axes', 'coordinates', 'cell_measures', 'standard_names')
        for attr in attrs:
            names = getattr(self, attr).get(key, None)
            if not names:  # unknown in dictionary
                pass
            elif len(names) > 1:
                raise KeyError(f'Too many options for CF key {key!r}: {names!r}')
            elif names[0] in self._src:
                return names[0]
            elif return_if_missing:
                return names[0]  # e.g. missing cell_measures variable
        # Check if key matches registry variable alias
        if search_registry:
            var = self._variable_registry.get(key, None)
            for name in getattr(var, 'identifiers', ()):
                if name in self._src:
                    return name
            if var and return_if_missing:
                return var.name  # return *standard* registered name
        raise KeyError(
            f'Failed to find dataset or registry variable for CF name {key!r}.'
        )

    def _get_cache_attr(self, attr):
        """
        Return attribute, deferring to cache if it exists and creating cache if not.
        """
        cache = '_' + attr + '_cache'
        value = getattr(self, cache, None)
        if value is None:
            value = getattr(super(_CFAccessor, self), attr)
            setattr(self, cache, value)
        return value

    def _get_item(self, key, *attrs, **kwargs):
        """
        Try to get item using CF name. Search only the input attributes.
        """
        try:
            name = self._decode_name(key, *attrs, **kwargs)
        except KeyError:
            return
        if name in self._src:
            return self._src[name]

    # Properties
    # NOTE: CF accessor only looks for .axes and coordinates in the .coords object
    # WARNING: CF accessor .axes, .coordinates, etc. is extremely slow due simply to
    # repeated generation and lookups of modestly sized dictionaries in nested loops.
    # Try to avoid this using simple cacheing approach.
    axes = property(functools.partial(_get_cache_attr, attr='axes'))
    coordinates = property(functools.partial(_get_cache_attr, attr='coordinates'))
    cell_measures = property(functools.partial(_get_cache_attr, attr='cell_measures'))
    standard_names = property(functools.partial(_get_cache_attr, attr='standard_names'))

    @property
    def vertical_type(self):
        """
        The type of the unique ``'vertical'`` axis. Result is one of
        ``'temperature'``, ``'pressure'``, ``'height'``, or ``'unknown'``.
        Model levels and hybrid sigma coordinates are not yet supported.
        """
        da = self._get_item('vertical', 'coordinates')
        if da is None:
            return 'unknown'
        units = da.climo.units
        if units.is_compatible_with('K'):
            return 'temperature'
        elif units.is_compatible_with('Pa'):
            return 'pressure'
        elif units.is_compatible_with('m'):
            return 'height'
        else:
            return 'unknown'


class _CFDataArrayAccessor(
    _CFAccessor, _cf_accessor.CFDataArrayAccessor
):
    pass


class _CFDatasetAccessor(
    _CFAccessor, _cf_accessor.CFDatasetAccessor
):
    pass


class _GroupByQuantified(object):
    """
    A unit-friendly `ClimoAccessor.groupby` indexer.
    """
    def __init__(self, obj, group, *args, **kwargs):
        # Infer non-data group
        if not isinstance(group, (xr.DataArray, xr.IndexVariable)):
            try:
                hash(group)
            except TypeError:
                raise TypeError(
                    'Group must be an xarray.DataArray or the '
                    'name of an xarray variable or dimension.'
                )
            group = obj[group]
            if len(group) == 0:
                raise ValueError(f'{group.name} must not be empty.')
            if group.name not in obj.coords and group.name in obj.dims:
                group = xr.core.groupby._DummyGroup(obj, group.name, group.coords)

        # Store attrs and dequantify group (group could be e.g. quantified dataset var)
        group = group.climo.dequantify()
        self._group_name = group.name  # NOTE: could be nameless
        self._group_attrs = group.attrs.copy()
        super().__init__(obj, group, *args, **kwargs)

    def _combine(self, applied, *args, **kwargs):
        # Reapply stripped group attributes to coordinates (including critical units)
        # NOTE: keep_attrs fails to preserve attributes
        res = super()._combine(applied, *args, **kwargs)
        if self._group_name in res.coords:
            coords = res.coords[self._group_name]
            coords.attrs.clear()
            coords.attrs.update(self._group_attrs)
        return res


class _DataArrayGroupByQuantified(
    _GroupByQuantified, xr.core.groupby.DataArrayGroupBy
):
    pass


class _DatasetGroupByQuantified(
    _GroupByQuantified, xr.core.groupby.DatasetGroupBy
):
    pass


class _DataArrayLocIndexerQuantified(object):
    """
    A unit-friendly `ClimoAccessor.loc` indexer for `xarray.DataArray`\\ s.
    """
    def __init__(self, data_array):
        self._data = data_array

    @_CFAccessor._clear_cache
    def __getitem__(self, key):
        """
        Request slices optionally with pint quantity indexers.
        """
        data = self._data
        key, _ = data.climo._parse_indexers(data.climo._expand_ellipsis(key))
        key = data.climo._dequantify_indexers(key)
        return data.loc[key]

    @_CFAccessor._clear_cache
    def __setitem__(self, key, value):
        """
        Request and set slices optionally with pint quantity indexers and
        pint quantity assignments.
        """
        # Standardize indexers
        # NOTE: Xarray does not support boolean loc indexing
        # See: https://github.com/pydata/xarray/issues/3546
        data = self._data
        key, _ = data.climo._parse_indexers(data.climo._expand_ellipsis(key))
        key = data.climo._dequantify_indexers(key)
        data.loc[key].climo._assign_value(value)


class _DatasetLocIndexerQuantified(object):
    """
    A unit-friendly `ClimoAccessor.loc` indexer for `xarray.Dataset`\\ s.
    """
    def __init__(self, dataset):
        self._data = dataset

    def __getitem__(self, key):
        data = self._data
        key, _ = data.climo._parse_indexers(key)
        key = data.climo._dequantify_indexers(key)
        return data.loc[key]


class _CoordsQuantified(object):
    """
    A unit-friendly `ClimoAccessor.coords` container.
    """
    def __init__(self, data, registry=vreg):
        """
        Parameters
        ----------
        data : xarray.DataArray or xarray.Dataset
            The data.
        registry : cfvariable.CFVariableRegistry
            The variable registry.
        """
        self._data = data
        self._variable_registry = registry

    @_CFAccessor._clear_cache
    def __contains__(self, key):
        """
        Is a valid derived coordinate.
        """
        return self._parse_key(key) is not None

    def __getattr__(self, attr):
        """
        Try to return a coordinate with `__getitem__`.
        """
        if attr in super().__dir__():  # can happen if @property triggers error
            return super().__getattribute__(attr)
        if attr in self:
            return self.__getitem__(attr)
        raise AttributeError(
            f'Attribute {attr!r} does not exist and is not a coordinate or '
            'transformed coordinate.'
        )

    @_CFAccessor._clear_cache
    def __getitem__(self, key):
        """
        Return a quantified coordinate or derived coordinate.
        """
        tup = self._parse_key(key)
        if not tup:
            raise KeyError(f'Invalid coordinate spec {key!r}.')
        return self._build_coord(*tup)

    def _build_coord(self, transformation, coord, flag, quantify=True, **kwargs):
        """
        Return the coordinates, accounting for `CF` and `CFVariableRegistry` names.
        """
        # Select or return bounds
        # WARNING: Get bounds before doing transformation because halfway points in
        # actual lattice may not equal halfway points after nonlinear transformation
        dest = coord
        suffix = ''
        if flag:
            bnds = self._get_bounds(coord, **kwargs)
            if flag in ('bnds', 'bounds'):
                return bnds.climo.quantify() if quantify else bnds
            if flag[:3] in ('bot', 'del'):
                dest = bottom = bnds[..., 0]  # NOTE: scalar coord bnds could be 1D
                suffix = ' bottom edge'
            if flag[:3] in ('top', 'del'):
                dest = top = bnds[..., 1]
                suffix = ' top edge'
            if flag[:3] == 'del':
                # NOTE: If top and bottom are cftime or native python datetime,
                # xarray coerces array of resulting native python timedeltas to a
                # numpy timedelta64 array (not the case with numpy arrays). See:
                # http://xarray.pydata.org/en/stable/time-series.html#creating-datetime64-data
                dest = np.abs(top - bottom)  # e.g. lev --> z0, order reversed
                suffix = ' thickness'

        # Build quantified copy of coordinate array and take transformation
        # NOTE: coord.copy() and coord.copy(data=data) both fail, have to make
        # new data array from scratch to prevent unit stripping. Perhaps there
        # is some way to check if DataArray is pandas Index. See:
        # https://github.com/pydata/xarray/issues/525#issuecomment-514452182
        dest = xr.DataArray(
            dest.data.copy(),
            dims=coord.dims,
            name=coord.name,
            coords=coord.coords,
            attrs=coord.attrs.copy(),  # also copies over units
        )
        if quantify:
            dest = dest.climo.quantify()
        if transformation:
            dest.name = None  # ensure name is modified
            dest = transformation(dest)  # adjusts name if it is unset

        # Return coords with cleaned up attributes. Only long_name and standard_name
        # are kept if math was performed.
        flag = '_' + flag if flag else ''
        dest.name += flag
        if long_name := coord.attrs.get('long_name'):
            dest.attrs['long_name'] = long_name + suffix
        if standard_name := coord.attrs.get('standard_name'):
            dest.attrs['standard_name'] = standard_name

        return dest

    def _get_bounds(self, coord, sharp_cutoff=True):
        """
        Return bounds inferred from the coordinates or generated on-the-fly. See
        `.get` for `sharp_cutoff` details.
        """
        # Retrieve actual bounds from dataset
        # WARNING: When reading/writing datasets with default decode_cf=True behavior,
        # xarray silently strips attributes from variables whose name correspond to
        # 'bounds' of coordinate variable, in accordance with CF conventions.
        # See: http://xarray.pydata.org/en/stable/whats-new.html#id283
        # See: http://cfconventions.org/cf-conventions/cf-conventions#cell-boundaries
        data = self._data
        bnds = None
        bounds = coord.attrs.get('bounds', None)
        if bounds and isinstance(data, xr.Dataset):
            try:
                bnds = data[bounds]
            except KeyError:
                warnings._warn_climopy(
                    f'Coordinate {coord.name!r} bounds variable {bounds!r} missing '
                    f'from dataset with variables {tuple(data)}. Calculating '
                    'bounds on-the-fly instead.'
                )
        if bnds is not None:
            if bnds.ndim != 2 or 2 not in bnds.shape:
                raise RuntimeError(
                    f'Expected bounds variable {bnds.name!r} to be 2-dimensional '
                    f'and have a length-2 bounds dimension. Got shape {bnds.shape!r}.'
                )
            if bnds.climo._is_quantity and bnds.climo.units != coord.climo.units:
                warnings._warn_climopy(
                    f'Replacing coordinate bounds units {bnds.climo.units} '
                    f'with coordinate units {coord.climo.units}.'
                )
            bnds.data = bnds.climo.magnitude  # strip units if they exist
            bnds.attrs.clear()
            bnds.attrs.update(coord.attrs)  # add back attrs stripped by xarray
            bdim = bnds.dims[bnds.shape.index(2)]  # bounds dimension name
            return bnds.transpose(..., bdim)  # put bounds dimension on final axis

        # Special consideration for singleton longitude, latitude, and height
        # dimensions! Consider 'bounds' to be entire domain.
        type_ = data.climo.cf.vertical_type
        coordinates = data.climo.cf.coordinates
        if coord.size == 1:
            if not coord.isnull():
                raise RuntimeError(
                    f'Cannot infer bounds for singleton non-NaN coord {coord!r}.'
                )
            if coord.name in coordinates.get('longitude', ()):
                bounds = [-180.0, 180.0] * ureg.deg
            elif coord.name in coordinates.get('latitude', ()):
                bounds = [-90.0, 90.0] * ureg.deg
            elif coord.name in coordinates.get('vertical', ()) and type_ == 'pressure':
                bounds = [0.0, 1013.25] * ureg.hPa
            else:
                raise RuntimeError(
                    f'Cannot infer bounds for singleton NaN coord {coord!r}. Must '
                    'be a longitude, latitude, or vertical pressure dimension.'
                )
            bounds = bounds.to(coord.climo.units).magnitude
            if not quack._is_scalar(coord):
                bounds = bounds[None, :]

        # Cell bounds for time coordinates. Unlike spatial cells, time cell coordinates
        # almost always indicates the end of the cell rather than the center.
        # WARNING: Requires standard_name set to 'time'
        elif coord.name in coordinates.get('time', ()):
            diffs = coord.data[1:] - coord.data[:-1]
            diffs = np.hstack((diffs[:1], diffs))
            upper = coord.data
            lower = upper - diffs
            bounds = np.hstack((lower[:, None], upper[:, None]))

        # Construct default cell bounds
        elif quack._is_numeric(coord):
            if sharp_cutoff:
                delta1 = delta2 = 0
            else:
                delta1 = 0.5 * np.diff(coord.data[:2])
                delta2 = 0.5 * np.diff(coord.data[-2:])
            edges = np.concatenate(
                (
                    coord.data[:1] - delta1,
                    0.5 * (coord.data[1:] + coord.data[:-1]),
                    coord.data[-1:] + delta2
                )
            )
            bounds = np.hstack((edges[:-1, None], edges[1:, None]))

        # Non-numeric fallback
        else:
            raise RuntimeError(
                f'Cannot infer bounds for non-numeric non-time coord {coord.name!r}.'
            )

        # Fix boundary conditions at meridional domain edge
        # NOTE: Includes kludge where we ignore data from other hemisphere if we
        # have hemispheric data with single latitude from other hemisphere.
        if coord.name in coordinates.get('latitude', ()):
            bnd_lo = 1e-10
            bnd_hi = 90
            bounds[bounds < -bnd_hi] = -bnd_hi
            bounds[bounds > bnd_hi] = bnd_hi
            mask = bounds < -bnd_lo
            if bounds[mask].size == 1:
                bounds[mask] = -bnd_lo
            mask = bounds > bnd_lo
            if bounds[mask].size == 1:
                bounds[mask] = bnd_lo

        # Return new DataArray
        bounds = xr.DataArray(
            bounds,
            name=coord.name + '_bnds',
            dims=(*coord.dims[:1], 'bnds'),  # nameless 'bnds' dimension
            coords=coord.coords,
            attrs=coord.attrs,  # could include units
        )

        return bounds

    def _parse_key(
        self,
        key,
        search_cf=True,
        search_registry=True,
        search_derivations=True,
    ):
        """
        Return the coordinates, transformation function, and flag.
        """
        # Interpret bounds specification
        if not isinstance(key, str):
            raise TypeError(f'Invalid key {key!r}. Must be string.')
        key, flag = REGEX_BOUNDS.match(key).groups()
        flag = flag or ''

        # Find native coordinate
        # WARNING: super() alone fails possibly because it returns the super() of
        # e.g. _DataArrayCoordsQuantified, which would be _CoordsQuantified.
        transformation = None
        if super(_CoordsQuantified, self).__contains__(key):
            coord = super(_CoordsQuantified, self).__getitem__(key)
            return transformation, coord, flag

        # Find CF alias
        data = self._data
        if search_cf:
            coord = data.climo.cf._get_item(key, 'axes', 'coordinates')
            if coord is not None:
                return transformation, coord, flag

        # Find transformed coordinate
        # WARNING: Cannot call native items() or values() because they call
        # overridden __getitem__ internally. So recreate coordinate mapping below.
        if search_derivations:
            coords = (super(_CoordsQuantified, self).__getitem__(key) for key in self)
            if tup := data.climo._find_derivation(key, *coords.values()):
                transformation, coord = tup
                return transformation, coord, flag

        # Recursively check if any aliases are valid
        if search_registry:
            var = self._variable_registry.get(key)
            flag = flag and '_' + flag  # '' if empty, '_flag' if non-empty
            identifiers = var.identifiers if var else ()
            for name in set(identifiers):
                if tup := self._parse_key(
                    name + flag,
                    search_cf=search_cf,
                    search_derivations=search_derivations,
                    search_registry=False,
                ):
                    return tup

    @_CFAccessor._clear_cache
    def get(self, key, default=None, quantify=True, sharp_cutoff=True, **kwargs):
        """
        Return the coordinate if it is present, otherwise return a default value.

        Parameters
        ----------
        key : str
            The coordinate key.
        default : optional
            The default return value.
        search_cf : bool, default: True
            Whether to translate CF names.
        search_registry : bool, default: True
            Whether to translate registered names and aliases.
        search_derivations : bool, default: True
            Whether to search for registered derivations of existing variables.
        sharp_cutoff : bool, default: True
            The cutoff behavior used when calculating default non-datetime coordinate
            bounds in the event that an explicit ``'bounds'`` variable is unavailable.
            When ``True``, the end coordinate centers are also treated as coordinate
            edges. When ``False``, the end coordinate edges are calculated as half the
            distance between the closest coordinate centers away from the edgemost
            centers. Default is ``True``, which should yield correct results when
            working with datasets whose coordinate centers cover the entire domain (360
            degrees of longitude, 180 degrees of latitude, and 1013.25 hectoPascals of
            pressure), as with datasets modified with `~ClimoAccessor.enforce_global`.
        """
        tup = self._parse_key(key, **kwargs)  # potentially limit search
        if tup is None:
            return default
        else:
            return self._build_coord(*tup, quantify=quantify, sharp_cutoff=sharp_cutoff)


class _DataArrayCoordsQuantified(
    _CoordsQuantified, xr.core.coordinates.DataArrayCoordinates
):
    pass


class _DatasetCoordsQuantified(
    _CoordsQuantified, xr.core.coordinates.DatasetCoordinates
):
    pass


class _VarsQuantified(object):
    """
    A data array container. Returns quantified variables, mirroring behavior
    of `_CoordsQuantified`.
    """
    def __init__(self, dataset, registry):
        """
        Parameters
        ----------
        dataset : xarray.Dataset
            The data.
        registry : CFVariableRegistry
            The variable registry.
        """
        self._data = dataset
        self._variable_registry = registry

    def __iter__(self):
        """
        Iterate over non-coordinate variables.
        """
        return self._data.data_vars.__iter__()

    @_CFAccessor._clear_cache
    def __contains__(self, key):
        """
        Is a valid variable.
        """
        return self._parse_key(key) is not None

    def __getattr__(self, attr):
        """
        Try to return a variable with `__getitem__`.
        """
        if attr in super().__dir__():  # can happen if @property triggers error
            return super().__getattribute__(attr)
        if attr in self:
            return self.__getitem__(attr)
        raise AttributeError(
            f'Attribute {attr!r} does not exist and is not a variable.'
        )

    @_CFAccessor._clear_cache
    def __getitem__(self, key):
        """
        Return a quantified variable.
        """
        da = self._parse_key(key)
        if da is None:
            raise KeyError(f'Invalid variable name {key!r}.')
        return da.climo.quantify()

    def _parse_key(self, key, search_cf=True, search_registry=True):
        """
        Return a function that generates the variable, accounting for CF and
        CFVariableRegistry names.
        """
        # Find native variable
        # NOTE: Compare with _CoordsQuantified._parse_key and ClimoDatasetAccessor
        data = self._data
        if not isinstance(key, str):
            raise TypeError(f'Invalid key {key!r}. Must be string.')
        if key in data.data_vars:  # exclude coords
            return data[key]

        # Find CF alias
        if search_cf:
            data = data.climo.cf._get_item(key, 'cell_measures', 'standard_names')
            if data is not None and data.name in data.data_vars:
                return data

        # Locate using identifier synonyms
        if search_registry:
            var = self._variable_registry.get(key)
            identifiers = var.identifiers if var else ()
            for name in set(identifiers):
                data = self._parse_key(name, search_cf=search_cf, search_registry=False)
                if data is not None:
                    return data

    @_CFAccessor._clear_cache
    def get(self, key, default=None, quantify=True, **kwargs):
        """
        Return the variable if it is present, otherwise return a default value.

        Parameters
        ----------
        default : optional
            The default return value.
        quantify : bool, default: True
            Whether to quantify the result.
        search_cf : bool, default: True
            Whether to translate CF names.
        search_registry : bool, default: True
            Whether to translate registered names and aliases.
        """
        data = self._parse_key(key, **kwargs)  # potentially limit search
        if data is None:
            return default
        elif quantify:
            return data.climo.quantify()
        else:
            return data


class ClimoAccessor(object):
    """
    Accessor with properties and methods shared by `xarray.DataArray`\\ s and
    `xarray.Dataset`\\ s. Registered under the name ``climo`` (i.e, usage is
    ``data_array.climo`` and ``dataset.climo``).
    """
    def __init__(self, data, registry=vreg):
        """
        Parameters
        ----------
        data : xarray.DataArray or xarray.Dataset
            The data.
        registry : cfvariable.CFVariableRegistry
            The variable registry.

        Notes
        -----
        This adds `pint.Quantity` support for the operations `~xarray.DataArray.loc`,
        `~xarray.DataArray.sel`, `~xarray.DataArray.interp`, and
        `~xarray.DataArray.groupby`. Otherwise, `~xarray.DataArray.weighted` and
        `~xarray.DataArray.coarsen` already work, but `~xarray.DataArray.resample`
        and `~xarray.DataArray.rolling` are broken and may be quite tricky to fix.
        """
        self._data = data
        self._cf_accessor = None
        self._variable_registry = registry

    def _dequantify_indexers(self, indexers):
        """
        Reassign a `pint.Quantity` indexer to units of relevant coordinate.
        """
        def _dequantify_value(value, units, scalar=True):
            if isinstance(value, xr.DataArray):
                # Strip non-dimensional coordinates to avoid indexer/indexee conflicts
                # WARNING: Keep DataArray indexers as DataArrays! Xarray can read from
                # them, and coords could be interpreted by _iter_by_indexer_coords.
                if value.climo._has_units and value.dtype.kind != 'b':
                    value = value.climo.to_units(units)
                value = value.climo.dequantify()
                value = value.squeeze(drop=True)
                value = value.drop_vars(value.coords.keys() - value.sizes.keys())
            elif isinstance(value, pint.Quantity):
                value = value.to(units).magnitude
            if np.asarray(value).size == 1:
                value = np.asarray(value).item()  # pull out of ndarray or DataArray
            elif scalar:
                raise ValueError(f'Expected scalar indexer, got {value=}.')
            return value

        # Update indexers to handle quantities and slices of quantities
        data = self.data
        indexers_scaled = {}
        for name, sel in indexers.items():
            if (coord := data.climo.coords.get(name)) is not None:
                units = coord.climo.units
            else:
                units = None
            if isinstance(sel, slice):
                start = _dequantify_value(sel.start, units, scalar=True)
                stop = _dequantify_value(sel.stop, units, scalar=True)
                step = _dequantify_value(sel.step, units, scalar=True)
                indexers_scaled[name] = slice(start, stop, step)
            else:
                indexers_scaled[name] = _dequantify_value(sel, units, scalar=False)

        return indexers_scaled

    def _find_derivation(self, key, *arrays):
        """
        Find possibly nested series of derivations that get from input data arrays
        A, B, C, ... --> output data array Z. Account for `CFVariableRegistry` names.
        """
        # Get input and output variables
        # NOTE: The cfvariable generator also detects cf coordinate and cell measure
        # names. So we can use cfvariable comparison logic for searching.
        opts = {}
        for array in arrays:
            name = array.name
            if name is None:
                continue
            try:
                opts[self._variable_registry[name]] = array
            except KeyError:
                pass
        try:
            var = self._variable_registry[key]
        except KeyError:
            pass

        # Search derivations: require destination CFVariables that are equal to
        # requested output variable and children of required input variables.
        if var in opts:
            return lambda: vars[name]

        # for deriv in DERIVATIONS:
        # TODO: Rest of the function.

    def _find_params(self, allow_empty=False, return_reference=False):
        """
        Iterte over parameter coordinates (identified as cfvariables with references).
        """
        coords = {}
        for dim, coord in self.data.coords.items():
            try:
                cfvariable = coord.climo._cf_variable(use_cf_attrs=False)
                reference = cfvariable.reference
            except AttributeError:
                continue
            if reference is not None:
                coords[dim] = reference if return_reference else coord
        if not allow_empty and not coords:
            raise RuntimeError('No parameter dimensions found.')
        return coords

    def _iter_data_vars(self, include_dataset=False):
        """
        Iterate over non-coordinate DataArrays. If this is a DataArray just yield it.
        """
        data = self.data
        if isinstance(data, xr.DataArray):
            yield data
        else:
            if include_dataset:
                yield data
            yield from data.values()

    def _iter_by_indexer_coords(
        self,
        func,
        indexers,
        drop_cell_measures=False,
        **kwargs
    ):
        """
        Apply function `func` (currently `.sel` or `.interp`) using each scalar value
        in the indexers, then merge along the indexer coordinate axes. Always preserves
        coordinate attributes and supports arbitrary ND multiple selections (e.g.,
        selecting the storm track latitude at every time step).
        """
        # Iterate over non-scalar indexer coordinates
        # NOTE: If coordinates are present on indexers, they must match! For example:
        # lat=xr.DataArray([30, 60, 90], coords={'dummy': [10, 20, 30]})
        # lev=xr.DataArray([250, 500, 750], coords={'dummy': [10, 20, 30]})
        # NOTE: The native xarray approach is: "if DataArrays are passed as new
        # coordinates, their dimensions are used for the broadcasting." This includes
        # ugly behavior of *replacing* existing coordinate values. By contrast, we
        # *require* indexer coordinates must correspond to data coordinates, and
        # *require* that they match the existing coordinate values.
        indexers_fancy = {k: v for k, v in indexers.items() if isinstance(v, xr.DataArray)}  # noqa: E501
        indexers = {k: indexers[k] for k in indexers.keys() - indexers_fancy.keys()}
        datas = np.empty((1,), dtype='O')  # stores xarray objects
        dims = ()
        if indexers_fancy:
            sample = tuple(indexers_fancy.values())[0]
            if any(key in da.dims for key, da in indexers_fancy.items()):
                raise ValueError(
                    'Coordinates on DataArray indexers should not match any of the '
                    'coordinates they are indexing.'
                )
            if any(da.sizes != sample.sizes for da in indexers_fancy.values()):
                raise ValueError(  # NOTE: this check is incomplete
                    'Dimensionality of DataArray indexers must be identical '
                    'to one another.'
                )
            dims, coords = sample.dims, sample.coords
            if dims:
                datas = np.empty(sample.shape, dtype='O')

        # Make selections or interpolations
        data = self.data
        for idx in np.ndindex(datas.shape):
            # Interpolate or select
            isel = {k: v for k, v in zip(dims, idx)}
            idata = data.isel(isel, drop=True)
            indexer = indexers.copy()
            for key, val in indexers_fancy.items():
                indexer[key] = val.isel(isel, drop=True)
            idata = getattr(idata, func)(indexer, **kwargs)

            # Repair output
            for dim, value in indexer.items():
                # Preserve attributes of indexed coordinate
                # NOTE: This is critical for CF interpretation of coords! Right now
                # interp drops attrs. See: https://github.com/pydata/xarray/issues/4239
                if dim in idata.coords:  # wasn't dropped
                    idata.coords[dim].attrs.update(data.coords[dim].attrs)
                # Drop corresponding cell measures for indexed coordinates
                # NOTE: Without this get bizarre behavior where using .interp(lev=1050)
                # extrapolates to below surface but subsequent .reduce(lat='avg')
                # omits those points.
                if drop_cell_measures:
                    try:
                        coordinate = self.cf._encode_name(dim, 'coordinates')
                    except KeyError:
                        continue
                    measure = COORD_CELL_MEASURE[coordinate]
                    try:
                        measure = self.cf._decode_name(measure, 'cell_measures', search_registry=False)  # noqa: E501
                    except KeyError:
                        continue
                    if measure is not None and measure in idata.coords:
                        idata = idata.drop_vars(measure)

            # Save DataArray subset
            datas[idx] = idata

        # Merge along indexer coordinates, and return to original permution order
        if indexers_fancy:
            data = xr.combine_nested(
                datas.tolist(),
                concat_dim=dims,
                join='exact',
                compat='identical',
                combine_attrs='identical',
            )
            data = data.climo.replace_coords(dict(coords))
        else:
            data = datas[0]

        return data

    def _parse_dims(self, dim=None, single=False, **kwargs):
        """
        Parse positional dimension indexers. Defer to _parse_indexers for algorithm.
        """
        dims = dim or ()
        if isinstance(dims, str):
            dims = (dims,)
        kwargs.setdefault('allow_kwargs', False)
        indexers = {dim: None for dim in dims}
        indexers, _ = self._parse_indexers(indexers, **kwargs)
        if not single:
            return tuple(indexers)
        elif len(indexers) > 1:
            raise ValueError(f'Expected one dimension, got {len(indexers)}.')
        else:
            return tuple(indexers)[0]

    def _parse_indexers(
        self,
        indexers=None,
        allow_kwargs=True,
        ignore_scalar=False,
        include_scalar=False,
        include_pseudo=False,
        include_no_coords=False,
        search_derivations=False,
        **kwargs
    ):
        """
        Parse and translate keyword dimension indexers.
        """
        dims = self.data.dims
        coords = self.data.coords
        indexers = indexers or {}
        indexers = indexers.copy()
        indexers.update(kwargs)
        indexers_filtered = {}
        for key in tuple(indexers):
            # Translate indexer name
            dim = key
            if dim in dims and dim not in coords:  # but not coordinates
                if include_no_coords:
                    indexers_filtered[dim] = indexers.pop(key)
                    continue
                else:
                    raise RuntimeError(f'Dimension {key!r} is missing coordinate data.')
            try:
                dim = self.cf._decode_name(dim, 'axes', 'coordinates')
            except KeyError:
                pass
            # Handle salar indexer
            if dim in coords and coords[dim].size == 1:
                if ignore_scalar:  # used for .sum() and .mean()
                    del indexers[key]
                    continue
                elif not include_scalar:  # used for .integral() and .average()
                    raise RuntimeError(f'Coordinate {key!r} is scalar.')
            # Validate indexer
            if (
                dim in coords
                or include_pseudo and dim in ('area', 'volume')
                or search_derivations and self._find_derivation(dim, *coords.values())  # noqa: E501
            ):
                # e.g. integral('area') or derivative('meridional_coordinate')
                indexers_filtered[dim] = indexers.pop(key)
            elif not allow_kwargs:
                raise ValueError(f'Invalid argument or unknown dimension {key!r}.')

        # Warn if empty
        if not indexers_filtered:
            raise ValueError(f'No valid indexers found in kwargs {indexers!r}.')
        return indexers_filtered, indexers

    def _parse_truncate_args(self, **kwargs):
        """
        Parse arguments used to truncate data. Returns tuple of dictionaries used
        to limit data range. Used by both `~ClimoAccessor.truncate` and
        `~ClimoDataArrayAccessor.reduce`.
        """
        # Limit range of dimension reduction
        # NOTE: This permits *multiple* bounds that get reduced to 'track' dimension,
        # either explicitly with e.g. latmin=(0, 30) or when parameter bounds like
        # latmin='ehf_lat' returns more than one value.
        data = self.data
        dims = []
        startstops = []
        for key in tuple(kwargs):
            # Interpret dimension and bounds
            # WARNING: Below precludes us from using _[min|max|lim] suffix for other
            # keyword args. Might reconsider but we use "special" suffixes and prefixes
            # everywhere (e.g. _[lat|strength]) so this is consistent with API. Makes
            # things much easier if we can just detect special suffix without trying
            # to figure out if the rest of the string matches a dimension yet.
            m = re.match(r'\A(.*?)_(min|max|lim)\Z', key)
            if not m:
                continue
            if key not in kwargs:  # happens with e.g. latitude_min=x latitude_max=y
                continue
            dim, mode = m.groups()
            try:
                dim = self.cf._decode_name(dim, 'axes', 'coordinates')
            except KeyError:
                raise TypeError(f'Invalid truncation arg {key!r}.')
            units = data.coords[dim].climo.units

            # Get start and stop locations
            # Handle passing e.g. latmin=x latmax=y instead of latlim=z
            loc = kwargs.pop(key)
            if mode == 'max':
                start = kwargs.pop(dim + '_min', None)
                stop = loc
            elif mode == 'min':
                start = loc
                stop = kwargs.pop(dim + '_max', None)
            else:
                start, stop = loc

            # Get 'variable-spec' bounds and translate units
            # Then add to the list of starts and stops
            dims.append(dim + '_lim')
            for bound, mode in zip((start, stop), ('min', 'max')):
                # Translate 'parameter' bounds
                if isinstance(bound, (str, tuple)):  # 'name' or ('name', {})
                    if not isinstance(data, xr.Dataset):
                        raise ValueError('Dataset required to get bounds {bound!r}.')
                    bound = data.climo.get(bound)  # may add a 'track' dim
                else:
                    if bound is None:
                        bound = getattr(data.coords[dim], mode)()
                        # bound = getattr(data.climo.coords[dim].climo.magnitude, mode)()  # noqa: E501
                    bound = np.atleast_1d(bound)
                    if bound.ndim > 1:
                        raise ValueError('Too many dimensions for bounds {bound!r}.')
                    bound = xr.DataArray(bound, dims='track')
                # Handle units
                if not isinstance(bound.data, pint.Quantity):
                    bound.data = bound.data * units
                else:
                    bound = bound.climo.to_units(units)
                bound = bound.climo.dequantify()
                if 'track' not in bound.dims:
                    bound = bound.expand_dims('track')
                startstops.append(bound)

        # Match dimensionality between 'start' and 'stop' bounds for all dim names
        # Example: a (5) x b (4) x track (3) 'starts' and b (4) x track (2) 'stops'
        # Below if we pass list(zip(*list(itertools.product(range(2), range(3)))))
        # get idx series for each DataArray: [(0, 0, 0, 1, 1, 1), (0, 1, 2, 0, 1, 2)]
        idxs = zip(*itertools.product(*(range(_.sizes['track']) for _ in startstops)))
        startstops = tuple(_.isel(track=list(idx)) for idx, _ in zip(idxs, startstops))
        startstops = xr.broadcast(*startstops)  # match dimensionality!

        # Create bounds dictionary
        # NOTE: The find 'track' dims have no coordinates
        # NOTE: Xarray concat() does automatic dimension broadcasting so we
        # just need to get 'outer' combination of all possible start/stop tracks
        # NOTE: Remove coordinates from bounds specifications to prevent weird
        # errors when applying coords in reduce(). The bounds specifications
        # *themselves* are supposed to be coordinates.
        bounds = {
            dim: xr.concat(
                (start, stop),
                dim='startstop',
                compat='no_conflicts',
                combine_attrs='no_conflicts'
            ).reset_coords(drop=True)
            for dim, start, stop in zip(dims, startstops[::2], startstops[1::2])
        }
        return bounds, kwargs

    @_CFAccessor._clear_cache
    def add_cell_measures(
        self, measures=None, *, dataset=None, override=False, verbose=False, **kwargs
    ):
        """
        Add cell measures to `~xarray.DataArray.coords`, remove cell measures missing
        from `~xarray.DataArray.coords`, and update the ``cell_measures`` attribute(s).

        Parameters
        ----------
        measures : dict-like, optional
            Dictionary of cell measures. If none are provided, the default `width`,
<<<<<<< HEAD
            `depth`, `height`, and `period` measures are automatically calculated.
            If this is a DataArray, surface pressure will not be taken into account
            and isentropic grids will error out.
=======
            `depth`, `height`, and `duration` measures are automatically calculated.
            If this is a DataArray, pressure level cell heights will not include
            surface pressure and isentropic level cell heights cannot be computed.
>>>>>>> 8b9b8d8b
        dataset : xarray.Dataset, optional
            The dataset associated with this `xarray.DataArray`. Needed when
            calculating cell measures automatically.
        override : bool, optional
            Whether to override existing cell measures. Default is ``False``.
        verbose : bool, optional
            If ``True``, print statements are issued.
        **kwargs
            Cell measures passed as keyword args.
        """
        stopwatch = _make_stopwatch(verbose=False)
        cf = self.cf
        data = self.data.copy(deep=False)
        action = 'default'
        measures = measures or {}
        measures.update(kwargs)
        if isinstance(data, xr.Dataset):
            dataset = data
        elif dataset is None:
            # Get weights from temporary dataset. Ignore CF UserWarning and
            # ClimoPyWarnings due to missing bounds and ClimoPyWarnings due
            # to missing surface pressure coordinate for vertical bounds.
            dataset = data.to_dataset(name=data.name or 'unknown')
            action = 'ignore'

        # Add default cell measures
        if not measures:
            stopwatch('init')
            for measure in ('length', 'width', 'height', 'duration'):
                # Skip measures that already exist in coordinates and measures that
                # aren't subset of existing spatial coordinates
                if (
                    not override
                    and measure in cf.cell_measures
                    and cf.cell_measures[measure][0] in data.coords
                    or set(CELL_MEASURE_COORDS[measure]) - set(cf.coordinates)
                ):
                    continue

                # Calculate new measures
                # TODO: Permit passing keyword arguments to functions e.g.
                # picking cell height filtered to the tropopause.
                # NOTE: This catches RuntimeErrors emitted from _get_bounds if fail to
                # calculate bounds and NotImplementedErrors from the definitions e.g.
                # if there is no algorithm for cell height (child of RuntimeError)
                name = 'cell_' + measure
                with warnings.catch_warnings():
                    warnings.simplefilter(action)  # possibly ignore warnings
                    try:
                        weight = dataset.climo._get_item(
                            name,
                            search_cf=False,
                            search_derivations=False,
                            search_registry=False,
                            add_cell_measures=False
                        )
                    except Exception as err:
                        if verbose:
                            print(f'Failed to add cell measure {measure!r} with name {name!r}. Error message: {err!s}')  # noqa: E501
                        continue
                    else:
                        if weight.sizes.keys() - data.sizes.keys():
                            continue  # e.g. 'length' for data with no latitude dim
                        if verbose:
                            print(f'Added cell measure {measure!r} with name {name!r}.')
                        weight.name = name  # just in case
                        measures[measure] = weight
                    finally:
                        stopwatch(measure)

        # Add measures as dequantified coordinate variables
        # TODO: Stop adding cell measures attribute to whole dataset
        # NOTE: This approach is used as an example in cf_xarray docs:
        # https://cf-xarray.readthedocs.io/en/latest/examples/introduction.html#Feature:-Weight-by-Cell-Measures
        missing = set()  # only emit warning once
        if not all(isinstance(da, xr.DataArray) for da in measures.values()):
            raise ValueError('Input cell measures must be DataArrays.')
        if any(da.name is None for da in measures.values()):
            raise ValueError('Input cell measures must have names.')
        for obj in data.climo._iter_data_vars(include_dataset=True):
            measures_old = cf._decode_attr(obj.attrs.get('cell_measures', ''))
            for key in measures_old:
                (measure,), name = key
                if name in data.coords:
                    continue
                measures_old.remove(key)
                if verbose and name not in missing:
                    print(f'Removed missing {measure!r} cell measure {name!r}.')
                missing.add(name)
            measures_new = measures_old.copy()
            for measure, da in measures.items():
                if not isinstance(da, xr.DataArray):
                    raise ValueError('Input cell measures must be DataArrays.')
                if da.name is None:
                    raise ValueError('Input cell measures must have names.')
                data.coords[da.name] = da.climo.dequantify()
                if isinstance(obj, xr.DataArray) and obj.climo._is_coordinate_bounds:
                    continue
                measures_new.append((measure, da.name))
            obj.attrs['cell_measures'] = cf._encode_attr(measures_new)

        return data

    @_CFAccessor._clear_cache
    def add_scalar_coords(self, verbose=False):
        """
        Add dummy scalar coordinates for missing longitude, latitude, and vertical
        dimensions and update the `cell_methods` attribute(s) to indicate the missing
        coordinates were reduced by averaging. For motivation, see the final paragraph
        of CF manual section 7.3.2:

            A dimension of size one may be the result of "collapsing" an axis by some
            statistical operation, for instance by calculating a variance from time
            series data. We strongly recommend that dimensions of size one be retained
            (or scalar coordinate variables be defined) to enable documentation of the
            method (through the cell_methods attribute) and its domain (through the
            bounds attribute).

        In other words, while `cell_methods` are typically used to indicate how each
        cell in a 1D coordinate vector was constructed from a notional "original"
        sampling interval, they can also be used to indicate how a single scalar
        coordinate was reduced from a 1D coordinate vector.

        Parameters
        ----------
        verbose : bool, optional
            If ``True``, print statements are issued.
        """
        data = self.data.copy(deep=False)
        coords = ('longitude', 'latitude', 'vertical')
        attrs = {  # default variable names and attributes if dimension not present
            'lon': {'axis': 'X', 'standard_name': 'longitude', 'units': 'degrees_east'},
            'lat': {'axis': 'Y', 'standard_name': 'latitude', 'units': 'degrees_north'},
            'lev': {'axis': 'Z', 'standard_name': 'air_pressure', 'positive': 'down', 'units': 'hPa'},  # noqa: E501
        }
        if data.cf.sizes.get('time', None) == 1:  # time dimension exists
            data = data.cf.squeeze('time')  # may remove time coordinate
        for dim, coord in zip(attrs, coords):
            da = self.cf._get_item(coord, 'coordinates')
            if da is None:
                if dim in data.dims:
                    if data.sizes[dim] == 1:  # exists as singleton dim but not coord
                        data = data.squeeze(dim)
                    else:
                        raise ValueError('Dimension already exists without coords.')
                data.coords[dim] = ((), np.nan, attrs[dim])
                if verbose:
                    print(f'Added missing scalar {coord} coordinate {dim!r}.')
            elif da.size == 1:
                dim = da.name
                if dim in data.sizes:  # i.e. is a dimension
                    data = data.squeeze(dim)
                data = data.climo.replace_coords({dim: np.nan})
                for key, value in attrs.items():
                    data.attrs.setdefault(key, value)
                if verbose:
                    print(f'Set scalar {coord} coordinate {dim!r} value to NaN.')
            else:
                continue
            data.climo.update_cell_methods({dim: 'mean'})

        return data

    @_CFAccessor._clear_cache
    def enforce_global(self, longitude=True, latitude=True, vertical=False, zero=None):
        """
        Add a circularly overlapping longitude coordinate, latitude coordinates for
        the north and south poles, and pressure coordinates for the mean sea-level
        and "zero" pressure levels. This ensures plots data coverage over the whole
        atmosphere and improves the accuracy of budget term calculations.

        Parameters
        ----------
        longitude : bool, optional
            Whether to enforce circular longitudes. Default is ``True``.
        latitude : bool, optional
            Whether to enforce latitude coverage from pole-to-pole. Default is ``True``.
        vertical : bool, optional
            Whether to enforce pressure level coverage from 0 hectoPascals to
            1013.25 hectoPascals (mean sea-level pressure). Default is ``False``.
        zero : bool or sequence of str, optional
            If this is a `~ClimoDataArrayAccessor`, should be boolean indicating whether
            data at the pole coordinates should be zeroed (e.g. wind variables and
            extensive properties like fluxes). If this is a `~ClimoDatasetAccessor`,
            should be sequence of variables that should be zeroed.

        Examples
        --------
        >>> import numpy as np
        >>> import xarray as xr
        >>> import climopy as climo
        >>> ds = xr.Dataset(
        ...     coords={
        ...         'lon': np.arange(0, 360, 30),
        ...         'lat': np.arange(-85, 86, 10),
        ...         'lev': ('lev', np.arange(100, 1000, 100), {'units': 'hPa'}),
        ...     }
        ... )
        >>> ds
        <xarray.Dataset>
        Dimensions:  (lat: 18, lev: 9, lon: 12)
        Coordinates:
          * lon      (lon) int64 0 30 60 90 120 150 180 210 240 270 300 330
          * lat      (lat) int64 -85 -75 -65 -55 -45 -35 -25 ... 25 35 45 55 65 75 85
          * lev      (lev) int64 100 200 300 400 500 600 700 800 900
        Data variables:
            *empty*
        >>> ds = ds.climo.standardize_coords()
        >>> ds = ds.climo.enforce_global(vertical=True)
        >>> ds = ds.climo.add_cell_measures()
        >>> ds
        <xarray.Dataset>
        Dimensions:      (lat: 20, lev: 11, lon: 13)
        Coordinates:
          * lon          (lon) float64 -2.03e+04 0.0 30.0 60.0 ... 270.0 300.0 330.0
          * lat          (lat) float64 -90.0 -85.0 -75.0 -65.0 ... 65.0 75.0 85.0 90.0
          * lev          (lev) float64 0.0 100.0 200.0 300.0 ... 800.0 900.0 1.013e+03
            cell_width   (lat, lon) float64 6.91e-11 6.92e-11 ... 2.043e-13 1.021e-13
            cell_depth   (lat) float64 278.0 834.0 1.112e+03 ... 1.112e+03 834.0 278.0
            cell_height  (lev) float64 509.9 1.02e+03 1.02e+03 ... 1.087e+03 577.4
        Data variables:
            *empty*
        Attributes:
            cell_measures:  width: cell_width depth: cell_depth height: cell_height
        """
        # Add circular longitude coordinates
        data = self.data
        stopwatch = _make_stopwatch(verbose=False)
        concatenate = functools.partial(
            xr.concat, data_vars='minimal', combine_attrs='no_conflicts'
        )
        if longitude and 'longitude' in self.cf.coordinates:
            coord = data.climo.coords['longitude']
            lon = coord.name
            if coord.size > 1 and not np.isclose(coord[-1], coord[0] + 360 * ureg.deg):
                edge = data.isel({lon: slice(-1, None)})
                edge = edge.climo.replace_coords({lon: coord[-1] - 360})
                data = concatenate((edge, data), dim=lon)
                stopwatch('longitude')

        # Add latitude coordinates at poles
        # WARNING: Containers of scalar quantities like [90 * ureg.deg] silently have
        # units stripped and are transformed to 1. Submit github issue?
        if latitude and 'latitude' in self.cf.coordinates:
            coord = data.climo.coords['latitude']
            if coord.size > 1:
                lat = coord.name
                parts = []
                if np.min(coord) < -80 * ureg.deg and -90 * ureg.deg not in coord:
                    part = data.isel({lat: slice(0, 1)})
                    part = part.climo.replace_coords({lat: [-90] * ureg.deg})
                    parts.append(part)
                parts.append(data)
                if np.max(coord) > 80 * ureg.deg and 90 * ureg.deg not in coord:
                    part = data.isel({lat: slice(-1, None)})
                    part = part.climo.replace_coords({lat: [90] * ureg.deg})
                    parts.append(part)
                data = concatenate(parts, dim=lat)
                stopwatch('latitude')

        # Add pressure coordinates at surface and "top of atmosphere"
        if vertical and 'vertical' in self.cf.coordinates:
            coord = data.climo.coords['vertical']
            if coord.climo.units.is_compatible_with('Pa'):
                lev = coord.name
                parts = []
                if 0 * ureg.hPa not in coord:
                    part = data.isel({lev: slice(0, 1)})
                    part = part.climo.replace_coords({lev: [0] * ureg.hPa})
                    parts.append(part)
                parts.append(data)
                if 1013.25 * ureg.hPa not in coord:
                    part = data.isel({lev: slice(-1, None)})
                    part = part.climo.replace_coords({lev: [1013.25] * ureg.hPa})
                    parts.append(part)
                data = concatenate(parts, dim=lev)
                if isinstance(data, xr.Dataset) and 'bounds' in coord.attrs:
                    bnds = data[coord.attrs['bounds']]
                    bnds[-2, 1] = bnds[-1, 0] = bnds[-1, :].mean()
                    bnds[0, 1] = bnds[1, 0] = bnds[0, :].mean()
                stopwatch('vertical')

        # Repair values at polar singularity
        # WARNING: Climopy loc indexing with units is *very* slow for now
        # WARNING: Xarray does not support boolean loc indexing
        # See: https://github.com/pydata/xarray/issues/3546
        if latitude:
            if isinstance(data, xr.DataArray):
                zero = (data.name,) if zero else ()
            else:
                zero = zero or ()
            # coord = data.climo.coords[lat]
            # loc = coord[np.abs(coord) == 90 * ureg.deg]
            coord = data.coords[lat]
            loc = coord[np.abs(coord) == 90]
            for da in data.climo._iter_data_vars():
                if da.name in zero and lat in da.coords:
                    # da.climo.loc[{lat: loc}] = 0
                    da.loc[{lat: loc}] = 0
            stopwatch('zero')

        return data

    @_CFAccessor._clear_cache
    def groupby(self, group, *args, **kwargs):
        """
        Return a unit-friendly `~xarray.DataArray.groupby` indexer. Dequantifies the
        `DataArray` before use and preserve attributes on the resulting coordinates.

        Parameters
        ----------
        *args, **kwargs
            Passed to `~xarray.DataArray.groupby`.

        Examples
        --------
        >>> ds = xr.tutorial.open_dataset('rasm', decode_times=False)
        >>> ds = ds.coarsen(x=25, y=25, boundary='trim').mean()
        >>> ds.Tair.attrs['units'] = 'degC'
        >>> T = ds.Tair.climo.quantify()
        >>> grp = ureg.kg * (T > 273 * ureg.K)  # arbitrary group with units
        >>> grp.name = 'above_freezing'
        >>> T.climo.groupby(grp).mean()
        <xarray.DataArray 'Tair' (above_freezing: 2)>
        <Quantity([-13.66380631  11.57033461], 'degree_Celsius')>
        Coordinates:
          * above_freezing  (above_freezing) int64 0 1
        """
        return self._cls_groupby(self.data, group, *args, **kwargs)

    @quack._keep_cell_attrs
    def _mean_or_sum(self, method, dim=None, skipna=None, weight=None, **kwargs):
        """
        Return an average or summation.
        """
        # NOTE: Unweighted mean or sum along scalar coords conceptually is an identity
        # operation, so ignore scalar coords. This is also important when running
        # integral() and _manage_coord_reductions adjusted the cell methods.
        data = self.truncate(**kwargs)
        dims = data.dims if dim is None else self._parse_dims(
            dim, ignore_scalar=True, include_no_coords=True,
        )
        if weight is not None:
            data = data.weighted(weight.climo.truncate(**kwargs))
        data = getattr(data, method)(dims, skipna=skipna, keep_attrs=True)
        data.climo.update_cell_methods({dims: method})
        return data

    @_CFAccessor._clear_cache
    @_manage_coord_reductions
    @docstring._snippet_manager(operator='mean')
    def mean(self, dim=None, **kwargs):
        """
        %(template_meansum)s

        Notes
        -----
        %(notes_avgmean)s
        """
        return self._mean_or_sum('mean', dim, **kwargs)

    @_CFAccessor._clear_cache
    @_manage_coord_reductions
    @docstring._snippet_manager(operator='sum')
    def sum(self, dim=None, **kwargs):
        """
        %(template_meansum)s
        """
        return self._mean_or_sum('sum', dim, **kwargs)

    @_CFAccessor._clear_cache
    @quant.while_xarray_dequantified
    def interp(
        self,
        indexers=None,
        method='linear',
        assume_sorted=False,
        kwargs=None,
        drop_cell_measures=True,
        **indexers_kwargs
    ):
        """
        Call `~xarray.DataArray.interp` with support for units and indexer aliases. Also
        preserve coordinate attributes, perform extrapolation for out-of-range
        coordinates by default, permit interpolating to different points as a function
        of other coordinates, and drop cell measures associated with the interpolated
        dimension.

        Parameters
        ----------
        *args, **kwargs
            Passed to `~xarray.DataArray.interp`.
        """
        kwargs = kwargs or {}
        kwargs.setdefault('fill_value', 'extrapolate')
        indexers, _ = self._parse_indexers(
            indexers, allow_kwargs=False, **indexers_kwargs
        )
        indexers = self._dequantify_indexers(indexers)
        return self._iter_by_indexer_coords(
            'interp',
            indexers,
            method=method,
            assume_sorted=assume_sorted,
            kwargs=kwargs,
            drop_cell_measures=drop_cell_measures,
        )

    @_CFAccessor._clear_cache
    def invert_hemisphere(self, which=None, invert=None):
        """
        Invert the sign of data in one or both hemispheres. This can be used e.g.
        to make meridional wind positive in the poleward direction. This is used
        internally by `~ClimoAccessor.sel_hemisphere`.

        Parameters
        ----------
        which : {'nh', 'sh', None}
            The hemisphere to invert. May be both or the northern or
            southern hemispheres. The default of ``which=None`` inverts both.
        invert : bool, str, or sequence of str, optional
            If boolean, indicates whether or not to invert the `~xarray.DataArray`
            (or, if this is a `~xarray.Dataset`, every array in the dataset). If
            sequence of strings, the `~xarray.DataArray` is only inverted if its
            ``name`` appears in the sequence (or, if this is an `~xarray.Dataset`,
            only those arrays in the dataset with matching names are inverted).
            For example, if the dataset contains the meridional wind ``'v'`` and
            potential vorticity ``'pv'``, one might use ``invert=('v', 'pv')``.
        """
        # Get latitude slice
        # NOTE: Exclude equator data from inversion
        data = self.data
        dim = self.cf._decode_name('latitude', 'coordinates')
        lat = data.coords[dim]
        sel = {}
        if which == 'sh':
            sel = {dim: slice(-90, np.max(lat[lat < 0]))}
        elif which == 'nh':
            sel = {dim: slice(np.min(lat[lat > 0]), 90)}
        elif which is not None:
            raise ValueError(f'Invalid {which=}. Must be sh or nh.')
        # Invert the data
        data = data.copy(deep=False)  # shallow copy by default
        if invert is None:
            invert = True
        elif isinstance(invert, str):
            invert = (invert,)
        for da in data.climo._iter_data_vars():
            if np.iterable(invert) and da.name not in invert:
                continue
            elif not invert:
                continue
            da.data = da.data.copy()  # deep copy when modifying the data
            da.loc[sel] = -1 * da.loc[sel]  # should preserve attributes
        return data

    @_CFAccessor._clear_cache
    def isel(
        self,
        indexers=None,
        drop=None,
        drop_cell_measures=False,
        **indexers_kwargs
    ):
        """
        Call `~xarray.DataArray.isel` with support for units and indexer aliases. Also
        permit selecting different points as a function of other coordinates.


        Parameters
        ----------
        *args, **kwargs
            Passed to `~xarray.DataArray.isel`.
        """
        indexers, _ = self._parse_indexers(
            indexers, allow_kwargs=False, **indexers_kwargs
        )
        return self._iter_by_indexer_coords(
            'isel', indexers, drop=drop, drop_cell_measures=drop or drop_cell_measures,
        )

    @_CFAccessor._clear_cache
    def replace_coords(self, indexers=None, **kwargs):
        """
        Return a copy with coordinate values added or replaced (if they already exist).
        Unlike `~.assign_coords`, this automatically copies unset attributes from
        existing coordinates to the input coordinates, including the unit string.

        Parameters
        ----------
        indexers : dict-like, optional
            The new coordinates.
        **kwargs
            Coordinates passed as keyword args.
        """
        # WARNING: Absolutely *critical* that DataArray units string exactly matches
        # old one. Otherwise subsequent concatenate will strip the units attribute. So
        # we manually overwrite this rather than relying on the 'to_units' formatting.
        indexers, _ = self._parse_indexers(
            indexers, include_no_coords=True, include_scalar=True, allow_kwargs=False, **kwargs  # noqa: E501
        )
        indexers_new = {}
        for name, coord in indexers.items():
            if not isinstance(coord, xr.DataArray):
                dims = () if quack._is_scalar(coord) else (name,)
                coord = xr.DataArray(coord, dims=dims, name=name)
            coord = coord.climo.dequantify()
            prev = self.data.coords.get(name, None)
            if prev is not None:
                if coord.climo._has_units:
                    coord = coord.climo.to_units(prev.climo.units)  # may raise error
                    coord.attrs['units'] = prev.attrs['units']  # *always* identical
                for key, value in prev.attrs.items():
                    coord.attrs.setdefault(key, value)  # avoid overriding
            indexers_new[name] = coord
        return self.data.assign_coords(indexers_new)

    @_CFAccessor._clear_cache
    def reverse_hemisphere(self):
        """
        Reverse the direction and sign of the latitude coordinates (e.g., turn the
        southern hemisphere into the northern hemisphere). This is used internally
        by `~ClimoAccessor.sel_hemisphere`.
        """
        data = self.data
        data = data.copy(deep=False)
        dim = self.cf._decode_name('latitude', 'coordinates')
        with xr.set_options(keep_attrs=True):  # retain latitude attributes
            lat = -1 * data.coords[dim]
        data = data.climo.replace_coords({dim: lat})
        data = data.isel({dim: slice(None, None, -1)})  # retain original direction
        return data

    @_CFAccessor._clear_cache
    def sel(
        self,
        indexers=None,
        method=None,
        tolerance=None,
        drop=None,
        drop_cell_measures=False,
        **indexers_kwargs
    ):
        """
        Call `~xarray.DataArray.sel` with support for units and indexer aliases. Also
        permit selecting different points as a function of other coordinates.

        Parameters
        ----------
        *args, **kwargs
            Passed to `~xarray.DataArray.sel`.
        """
        indexers, _ = self._parse_indexers(
            indexers, allow_kwargs=False, **indexers_kwargs
        )
        indexers = self._dequantify_indexers(indexers)
        return self._iter_by_indexer_coords(
            'sel',
            indexers,
            method=method,
            tolerance=tolerance,
            drop=drop,
            drop_cell_measures=drop or drop_cell_measures,
        )

    @_CFAccessor._clear_cache
    def sel_hemisphere(self, which, invert=None):
        """
        Select a hemisphere or average of hemispheres. A single negative latitude
        is always included so that contours, lines, and whatnot extend to the equator
        exactly.

        Parameters
        ----------
        which : {'nh', 'sh', 'avg'}
            The hemisphere to select. May be the northern, southern, or an
            average of both hemispheres. This also controls the value of
            `which` passed to `~ClimoAccessor.invert_hemisphere`.
        invert : bool, str, or sequence of str, optional
            Passed to `~ClimoAccessor.invert_hemisphere`.
        """
        # Select and transform data
        # NOTE: keep data point on either side of equator so plots drawn
        # with resulting data will have a zero latitude point.
        data = self.data
        dim = self.cf._decode_name('latitude', 'coordinates')
        lat = data.coords[dim]
        which = which.lower()
        if invert is None:
            invert = False
        if which in ('nh', 'avg'):
            ndata = data.sel({dim: slice(np.max(lat[lat <= 0]), 90)})
        if which in ('sh', 'avg'):
            sdata = data.sel({dim: slice(-90, np.min(lat[lat >= 0]))})
            sdata = sdata.climo.invert_hemisphere('sh', invert)
            sdata = sdata.climo.reverse_hemisphere()
        # Possibly average hemispheres
        if which == 'sh':
            data = sdata
        elif which == 'nh':
            data = ndata
        elif which == 'avg':
            with xr.set_options(keep_attrs=True):
                data = 0.5 * (sdata + ndata)
        else:
            raise ValueError(f'Unknown hemisphere identifier {which!r}.')
        return data

    @_CFAccessor._clear_cache
    def sel_pair(self, key, *, modify=None):
        """
        Return selection from a pseudo "parameter" axis. "Parameter"
        axes are identified as any non-scalar coordinate whose associated
        `~ClimoDataArrayAccessor.cfvariable` has a "reference" value (e.g.,
        a coordinate named ``'forcing'`` with a "reference" value of ``0``).

        Parameters
        ----------
        key : str, optional
            The pair key. If the parameter axis is length 2, the key ``1`` returns
            the first position and the key ``2`` the second position. Otherwise, the
            key ``1`` returns the `~.cfvariable.CFVariable.reference` position and the
            key ``2`` is a no-op that returns the original data. To return the
            difference between keys ``2`` and ``1``, pass ``'anomaly'``. To
            return the ratio of key ``2`` over key ``1``, pass ``'ratio'``.
        modify : bool, optional
            Whether to modify the associated `~ClimoDataArrayAccessor.cfvariable` names
            by adding ``long_prefix`` and ``long_suffix`` attributes to the resulting
            `~xarray.DataArray`\\ (s). Default is ``False`` for variable(s) containing
            the substrings ``'force'`` or ``'forcing'`` and ``True`` otherwise.
        """
        # Find "anomaly-pair" axes and parametric axes
        # NOTE: This behavior differently depending on available parameters. If
        # pair is present then always select second minus first (either may or may not
        # be reference). Otherwise select value minus reference.
        key = str(key)
        if key not in ('1', '2', 'anom', 'anomaly', 'ratio'):
            raise ValueError(f'Invalid pair spec {key!r}.')
        data = self.data
        dims_param = self._find_params(return_reference=True)
        dims_pair = tuple(dim for dim in dims_param if data.sizes.get(dim, 0) == 2)
        if dims_pair:
            if len(dims_pair) > 1:
                warnings._warn_climopy(
                    f'Ambiguous anomaly-pair dimensions {dims_pair}. Using first.'
                )
            sels = tuple(
                {dims_pair[0]: data.coords[dims_pair[0]].values[i]} for i in range(2)
            )
        elif dims_param:
            if len(dims_param) > 1:
                warnings._warn_climopy(
                    f'Ambiguous parameter dimensions {tuple(dims_param)}. Using first.'  # noqa: E501
                )
            sels = (dims_param, {})
        else:
            raise ValueError('No anomaly-pair dimensions found.')

        # Make selection and repair cfvariable
        # NOTE: We are careful here to track parent_name variables found in
        # coordinates, i.e. variables to which we applied _find_extrema.
        prefix = suffix = None
        if key == '1':
            prefix = 'unforced'
            result = data.sel(sels[0])
        elif key == '2':
            prefix = 'forced'
            result = data.sel(sels[1])
        else:
            suffix = 'anomaly'
            with xr.set_options(keep_attrs=True):
                name = data.attrs.get('parent_name', None)
                data0 = data.climo.sel(sels[0])
                data1 = data.climo.sel(sels[1])
                result = data1 / data0 if key == 'ratio' else data1 - data0
                if name and name in data.coords and name not in result.coords:
                    coord = 0.5 * (data0.coords[name] + data1.coords[name])
                    result.coords[name] = coord

        # Add prefixes and suffixes
        for da in result.climo._iter_data_vars():
            attrs = da.attrs
            combine = lambda *args: ' '.join(filter(None, args))  # noqa: E731
            if modify is None:
                skip = re.search('(force|forcing)', da.name or '')
            else:
                skip = not modify
            if skip:
                continue
            if prefix:
                attrs['long_prefix'] = combine(prefix, attrs.get('long_prefix'))
            if suffix:
                attrs['long_suffix'] = combine(attrs.get('long_suffix'), suffix)

        return result

    @_CFAccessor._clear_cache
    def sel_time(self, date=None, **kwargs):
        """
        Return an `~xarray.DataArray` or `~xarray.Dataset` with the time coordinate
        filtered to times matching some datetime component. For details, see the
        `xarray documentation on virtual datetime coordinates \
        <http://xarray.pydata.org/en/stable/time-series.html>`__.

        Parameters
        ----------
        date : date-like, optional
            Itemized selection of dates. Data type should match the time coordinate
            data type (e.g. `numpy.datetime64`).
        year, month, day, hour, minute, second, dayofyear, week, dayofweek, weekday
            The datetime component, e.g. ``year=2000`` or ``season='JJA'``.
        """
        data = self.data
        try:
            time = self.cf._decode_name('time', 'coordinates')
        except KeyError:
            raise RuntimeError('Time dimension not found.')
        if date is not None:
            data = data.sel({time: date})
        for key, value in kwargs.items():
            if value is None:
                continue
            data = data.sel({time: data[f'{time}.{key}'] == value})
        return data

    @_CFAccessor._clear_cache
    def standardize_coords(
        self, verbose=False, height_units='km', pressure_units='hPa', temperature_units='K',  # noqa: E501
    ):
        """
        Infer and standardize coordinates to satisfy CF conventions with the help of
        `~cf_xarray.CFAccessor.guess_coord_axis` and `cf_xarray.CFAccessor.rename_like`.
        This function does the following:

        * Adds ``longitude`` and ``latitude`` standard names and ``degrees_east``
          and ``degrees_north`` units to detected ``X`` and ``Y`` axes.
        * Ensures detected longitude and latitude coordinates are designated
          as ``X`` and ``Y`` axes if none are present.
        * Adds ``positive`` direction attribute to detected ``Z`` axes so they
          are also interpted as ``vertical`` coordinates.
        * Enforces vertical coordinate units of kilometers, hectopascals, and kelvin,
          for height-like, pressure-like, and temperature-like data, respectively.
        * Inverts vertical coordinates so that increasing index corresponds to
          increasing value (and may or may not correspond to increasing height).
        * Renames longitude, latitude, vertical, and time coordinate names
          to ``'lon'``, ``'lat'``, ``'lev'``, and ``'time'``, respectively.
        * Renames coordinate bounds to the coordinate names followed by a
          ``'_bnds'`` suffix and removes all attributes from bounds variables.

        Note that this function never overwrites existing attributes.

        Parameters
        ----------
        verbose : bool, optional
            If ``True``, print statements are issued.
        height_units : 'km'
            The destination units for height-like vertical coordinates.
        pressure_units : 'hPa'
            The destination units for pressure-like vertical coordinates.
        temperature_units : 'K'
            The destination units for temperature-like vertical coordinates.

        Examples
        --------
        >>> bnds = (('bnds', 'foo'), [[0, 1], [1, 2]])
        >>> lon = ('foo', [0.5, 1.5], {'standard_name': 'longitude'})
        >>> lat = ('lat', [-0.5, 0.5])
        >>> ds = xr.Dataset({'foo_bnds': bnds}, coords={'foo': lon, 'lat': lat})
        >>> ds = ds.climo.standardize_coords(verbose=True)
        >>> ds.lon
        <xarray.DataArray 'lon' (lon: 2)>
        array([0.5, 1.5])
        Coordinates:
        * lon      (lon) float64 0.5 1.5
        Attributes:
            standard_name:  longitude
            bounds:         lon_bnds
        >>> ds.lat
        <xarray.DataArray 'lat' (lat: 2)>
        array([-0.5,  0.5])
        Coordinates:
        * lat      (lat) float64 -0.5 0.5
        Attributes:
            units:          degrees_north
            standard_name:  latitude
        """
        # Update 'axis' attributes and 'longitude', 'latitude' standard names and units
        for coord in self.data.coords.values():
            if 'cartesian_axis' in coord.attrs:  # rename non-standard axis specifier
                coord.attrs.setdefault('axis', coord.attrs.pop('cartesian_axis'))
        data = self.cf.guess_coord_axis(verbose=verbose)

        # Ensure unique longitude and latitude axes are designated as X and Y
        for axis, coord in zip(('X', 'Y'), ('longitude', 'latitude')):
            da = self.cf._get_item(coord, 'coordinates')
            if da is not None and axis not in data.climo.cf.axes:
                da.attrs['axis'] = axis
                if verbose:
                    print(f'Set {coord} coordinate {da.name!r} axis type to {axis!r}.')

        # Manage all Z axis units and interpret 'positive' direction if unset.
        # Otherwise guess_coord_axis does not detect the 'positive' attribute.
        for name in data.climo.cf.axes.get('Z', []):
            da = data.climo.coords.get(name, quantify=False)
            units = data.coords[name].attrs.get('units', None)
            units = units if units is None else decode_units(units)
            to_units = positive = None
            if units is None:
                pass
            elif units == 'level' or units == 'layer':  # ureg.__eq__ handles strings
                positive = 'up'  # positive vertical direction is increasing values
            elif units == 'sigma_level':  # special CF unit
                positive = 'down'
            elif units.is_compatible_with('m'):
                positive = 'up'
                to_units = height_units
            elif units.is_compatible_with('Pa'):
                positive = 'down'
                to_units = pressure_units
            elif units.is_compatible_with('K'):
                positive = 'up'
                to_units = temperature_units
            if positive is None:
                positive = 'up'
                warnings._warn_climopy(f'Ambiguous positive direction for coordinate {name!r}. Assumed up.')  # noqa: E501
            if da.size > 1 and da[1] < da[0]:
                da = da.isel({name: slice(None, None, -1)})
                data = data.isel({name: slice(None, None, -1)})
            if to_units:
                da = da.climo.to_units(to_units)
                bounds = da.attrs.get('bounds', None)
                if isinstance(data, xr.Dataset) and bounds in data:
                    bnds = data[bounds]
                    if not bnds.climo._has_units:
                        bnds.attrs['units'] = encode_units(units)
                    data[bounds] = bnds.climo.to_units(to_units)
                    if not bnds.climo._has_units:
                        bnds.attrs.pop('units')  # simply match level units
            da.attrs.setdefault('positive', positive)
            data = data.assign_coords({da.name: da})
            if verbose:
                print(
                    f'Set vertical coordinate {name!r} units to {da.climo.units} with '
                    f'positive height direction {positive!r} and ascending along index.'
                )

        # Rename longitude, latitude, vertical, and time coordinates if present
        # WARNING: If multiples of each coordinate type are found, this triggers error
        names = {}
        coords = {  # dummy CF-compliant coordinates used with rename_like
            'lon': ('lon', [], {'standard_name': 'longitude'}),
            'lat': ('lat', [], {'standard_name': 'latitude'}),
            'lev': ('lev', [], {'positive': 'up'}),
            'time': ('time', [], {'standard_name': 'time'}),
        }
        coords_prev = data.climo.cf.coordinates
        data = data.climo.cf.rename_like(xr.Dataset(coords=coords))
        coords_curr = data.climo.cf.coordinates
        for key, names_curr in coords_curr.items():
            names_prev = coords_prev.get(key, [])
            for name_prev, name_curr in zip(names_prev, names_curr):
                names[name_curr] = name_prev  # mapping to previous names
                if verbose and name_prev != name_curr:
                    print(f'Renamed coordinate {key!r} name {name_prev!r} to {name_curr!r}.')  # noqa: E501

        # Manage bounds variables
        for name, coord in data.coords.items():
            # Delete bounds variables for DataArrays, to prevent CF warning issue
            if not isinstance(data, xr.Dataset):
                if 'bounds' in da.attrs:
                    del da.attrs['bounds']
                continue
            # Delete bounds indicators when the bounds variable is missing
            bounds = coord.attrs.get('bounds')
            if bounds and bounds not in data:
                del coord.attrs['bounds']
                if verbose:
                    print(f'Deleted coordinate {name!r} bounds attribute {bounds!r} (bounds variable not present in dataset).')  # noqa: E501
            # Infer unset bounds attributes
            for suffix in ('bnds', 'bounds'):
                bounds = names.get(name, name) + '_' + suffix
                if bounds in data and 'bounds' not in coord.attrs:
                    coord.attrs['bounds'] = bounds
                    if verbose:
                        print(f'Set coordinate {name!r} bounds to discovered bounds-like variable {bounds!r}.')  # noqa: E501
            # Standardize bounds name and remove attributes (similar to rename_like)
            bounds = coord.attrs.get('bounds')
            if bounds:
                data[bounds].attrs.clear()  # recommended by CF
                if bounds != (bounds_new := name + '_bnds'):
                    data = data.rename_vars({bounds: bounds_new})
                    coord = data.coords[name]
                    coord.attrs['bounds'] = bounds_new
                    if verbose:
                        print(f'Renamed coordinate {name!r} bounds {bounds!r} to {bounds_new!r}.')  # noqa: E501

        return data

    @_CFAccessor._clear_cache
    def truncate(self, bounds=None, *, source=None, ignore_extra=False, **kwargs):
        """
        Restrict the coordinate range using `ClimoAccessor.interp`. Conceptually,
        inserts conincident centers and boundaries that mark the new edges of the
        coordinate range. The cell measure weights are redistributed accordingly.

        Parameters
        ----------
        bounds : dict-like, optional
            The bounds specifications. For e.g. the latitude dimension `lat`, the
            entries should look like ``lat_min=min_value``, ``lat_max=max_value``,
            ``lat_lim=(min, max)``, or the shorthand ``lat=(min, max)``.
        source : xarray.Dataset, optional
            The source dataset. Required to retrieve coordinate bounds in order
            to adjust cell measure weights.
        **kwargs
            The bounds specifications passed as keyword args.

        Notes
        -----
        If cell measures are present, we assume internal level boundaries are unchanged
        by edges of coordinate range. So, cell measures on new coordinate edges are just
        scaled-down version of old cell measures. By contrast, if cell measures are
        missing, boundaries and measures auto-generated by `~ClimoAccessor.coords` will
        assume new boundary is halfway between new edge and old internal boundary.
        """
        # Parse truncation args
        # NOTE: Data attributes are conserved during sel, interp, concat operations.
        # NOTE: This uses the unit-friendly accessor sel method. Range is limited
        # *exactly* by interpolating onto requested bounds.
        data = self.data
        source = source or data
        bounds = bounds or {}
        bounds.update(kwargs)
        bounds, kwargs = source.climo._parse_truncate_args(**bounds)
        if kwargs and not ignore_extra:
            raise ValueError(f'truncate() got unexpected keyword args {kwargs}.')
        if any(_.size > 2 for _ in bounds.values()):
            raise ValueError(f'truncate() args {kwargs} yield non-scalar bounds.')

        # Iterate through truncations
        # NOTE: The below uses uses _iter_by_indexer_coords
        for dim, bound in bounds.items():
            dim = re.sub(r'_lim\Z', '', dim)
            data_orig = data
            coord_orig = data.coords[dim]  # must be unquantified
            bnds_orig = source.climo.coords._get_bounds(coord_orig, sharp_cutoff=True)
            attrs = coord_orig.attrs.copy()

            # Interpolate to new edges. When 'truncating' outside the coordinate range,
            # simply replace edge coordinates but keep everything else the same.
            lo, hi = bound.values.squeeze()  # pull out of array
            edges = [None, None]
            center = data.climo.sel({dim: slice(lo, hi)})
            if center.sizes[dim] == 0:
                raise ValueError(f'Invalid bounds {dim}=({lo!r}, {hi!r}).')
            for idx, val in enumerate((lo, hi)):
                if val is None or val in coord_orig:
                    continue
                if coord_orig.min() < val < coord_orig.max():
                    edges[idx] = data.climo.interp({dim: val}, drop_cell_measures=False)
                else:
                    sel = coord_orig.min() if val < coord_orig.min() else coord_orig.max()  # noqa: E501
                    edges[idx] = data.climo.sel({dim: sel}).climo.replace_coords({dim: val})  # noqa: E501

            # Concatenate efficiently
            parts = tuple(_ for _ in (edges[0], center, edges[1]) if _ is not None)
            concatenate = functools.partial(
                xr.concat,
                dim=dim,
                coords='minimal',
                compat='override',
                combine_attrs='no_conflicts'
            )
            if isinstance(data, xr.Dataset):
                concatenate = functools.partial(concatenate, data_vars='minimal')
            data = concatenate(parts)
            coord = data.coords[dim]
            coord.attrs.update(attrs)

            # Delete old bounds variables
            # TODO: Also preserve bounds like we preserve cell measures
            bounds = coord.attrs.get('bounds')
            if bounds and isinstance(data, xr.Dataset) and bounds in data:
                data = data.drop_vars(bounds)

            # Update relevant cell measures with scale factor. For example, if
            # we are truncating latitude, only scale 'width', 'area', and 'volume'
            try:
                coordinate = self.cf._encode_name(dim, 'coordinates')
            except KeyError:
                continue
            for idx, offset in ((0, 1), (-1, -1)):
                if np.any(coord_orig == coord[idx]):
                    continue  # we did nothing
                loc, = np.where(coord_orig == coord[idx + offset])
                if loc.size != 1:
                    continue  # found double coordinates, unclear how to proceed
                loc, = loc - offset

                # Get scale factors
                factor_edge = None
                if 0 <= loc < bnds_orig.shape[0]:
                    bnds = bnds_orig[loc, :]
                    bound = bnds[idx + 1]  # the "inner" bound
                    if bnds.min() < coord[idx] < bnds.max():
                        factor_edge = np.abs((bound - coord[idx]) / (bnds[1] - bnds[0]))
                bnds = bnds_orig[loc + offset, :]
                bound = 0.5 * (coord[idx] + coord[idx + offset])
                factor_offset = np.abs((bound - bnds[idx]) / (bnds[1] - bnds[0]))

                # Adjust cell measures
                # NOTE: This strictly prevents adding mass. "Truncating" to points
                # outside of coordinate range only re-distributes edge weights.
                for measure, (name,) in self.cf.cell_measures.items():
                    if coordinate not in CELL_MEASURE_COORDS[measure]:
                        continue
                    weight = data.coords[name]
                    weight_orig = data_orig.coords[name]
                    weight[{dim: idx}] = (
                        factor_offset * weight_orig[{dim: loc + offset}]
                        + (factor_edge * weight_orig[{dim: loc}] if factor_edge else 0)
                    )
                    weight[{dim: idx + offset}] = (
                        (1 - factor_offset) * weight_orig[{dim: loc + offset}]
                    )

        return data

    @docstring._snippet_manager()
    def update_cell_attrs(self, other):
        """
        Update `cell_methods` and `cell_measures` attributes from another object onto
        the `xarray.DataArray` or every array in the `xarray.Dataset`. Used internally
        throughout `climopy`.

        %(warning_inplace)s
        """
        # NOTE: No longer track CFVARIABLE_ARGS attributes. Too complicated, and
        # yields weird behavior like adding back long_name='zonal wind' after 'argmax'
        # TODO: Stop defining cell measures for whole dataset, just like cell methods,
        # to accommodate situation with multiple grids.
        # WARNING: For datasets, we use data array with longest cell_methods, to try to
        # accomodate variable derivations from source variables with identical methods
        # and ignore variables like 'bounds' with only partial cell_methods. But this
        # is ugly kludge with side effects... should be refined.
        if isinstance(other, (xr.DataArray, xr.Dataset)):
            pass
        elif isinstance(other, ClimoAccessor):
            other = other.data
        else:
            raise TypeError('Other must be a DataArray, Dataset, or ClimoAccessor.')
        other_methods = other_measures = other
        if isinstance(other, xr.Dataset):  # get longest cell_methods
            other_methods = max(
                other.values(),
                key=lambda _: len(_.attrs.get('cell_methods') or ''),
                default=other,  # no attributes found anyway
            )
        for da in self._iter_data_vars():
            for other, attr in zip((other_methods, other_measures), ('cell_methods', 'cell_measures')):  # noqa: E501
                if value := self.cf._encode_attr(
                    other.attrs.get(attr, None), da.attrs.get(attr, None)
                ):
                    da.attrs[attr] = value

    @docstring._snippet_manager()
    def update_cell_methods(self, methods=None, **kwargs):
        """
        Update the `cell_methods` attribute on the `xarray.DataArray` or on every array
        in the `xarray.Dataset` with the input methods.

        Parameters
        ----------
        methods : dict-like, optional
            A cell methods dictionary, whose keys are dimension names. To associate
            multiple dimensions with a single method, use tuples of dimension names
            as dictionary keys.
        **kwargs
            Cell methods passed as keyword args.

        %(warning_inplace)s
        """
        methods = methods or {}
        methods.update(kwargs)
        if not methods:
            return
        for da in self._iter_data_vars():
            if da.climo._is_coordinate_bounds:
                continue
            da.attrs['cell_methods'] = self.cf._encode_attr(
                da.attrs.get('cell_methods', None), methods.items()
            )

    @property
    def cf(self):
        """
        A version of `~cf_xarray.accessors.CFAccessor` that supports automatic cacheing
        for speed boosts. The accessor instance is preserved.
        """
        cf = self._cf_accessor
        if cf is None:
            cf = self._cf_accessor = self._cls_cf(self.data, self.variable_registry)
        return cf

    @property
    def coords(self):
        """
        A version of `~xarray.DataArray.coords` that returns always-quantified
        coordinate variables or variables *transformed* from the native coordinates
        using `ClimoDataArrayAccessor.to_variable` (e.g. ``'latitude'`` to
        ``'meridional_coordinate'``). Coordinates can be requested by their name (e.g.
        ``'lon'``), axis attribute (e.g. ``'X'``), CF coordinate name (e.g.
        ``'longitude'``), or `~.cfvariable.CFVariableRegistry` identifier.

        The coordinate top boundaries, bottom boundaries, or thicknesses can be returned
        by appending the key with ``_top``, ``_bot``, or ``_del`` (or ``_delta``),
        respectively, or the N x 2 bounds array can be returned by apppending ``_bnds``
        (or ``_bounds``). If explicit boundary variables do not exist, boundaries are
        inferred by assuming datetime-like coordinates represent end-points of temporal
        cells and numeric coordinates represent center-points of spatial cells (i.e.,
        numeric coordinate bounds are found halfway between the coordinates).
        """
        # NOTE: Creating class instance is O(100 microseconds). Very fast.
        # NOTE: Quantifying in-place: https://github.com/pydata/xarray/issues/525
        return self._cls_coords(self.data, self.variable_registry)

    @property
    def data(self):
        """
        Redirect to the underlying `xarray.Dataset` or `xarray.DataArray`.
        """
        return self._data

    @property
    def loc(self):
        """
        Call `~xarray.DataArray.loc` with support for `pint.Quantity` indexers
        and assignments and coordinate name aliases.
        """
        return self._cls_loc(self.data)

    @property
    @_CFAccessor._clear_cache
    def parameter(self):
        """
        The coordinate `~xarray.DataArray` for the "parameter" axis. Detected as the
        first coordinate whose `~ClimoDataArrayAccessor.cfvariable` has a non-empty
        ``reference`` attribute.
        """
        coords = self._find_params()
        if len(coords) > 1:
            warnings._warn_climopy(
                f'Ambiguous parameter dimensions {tuple(coords)}. Using first.'
            )
        return coords[tuple(coords)[0]]

    @property
    @_CFAccessor._clear_cache
    def parameters(self):
        """
        A tuple of the coordinate `~xarray.DataArray`\\ s for "parameter" axes.
        Detected as coordinates whose `~climoDataArrayAccessor.cfvariable`\\ s
        have non-empty ``reference`` attributes.
        """
        return tuple(self._find_params(allow_empty=True).values())

    @property
    def variable_registry(self):
        """
        The active `~.cfvariable.CFVariableRegistry` used to look up variables
        with `~ClimoDataArrayAccessor.cfvariable`.
        """
        return self._variable_registry

    @variable_registry.setter
    def variable_registry(self, reg):
        if not isinstance(reg, CFVariableRegistry):
            raise ValueError('Input must be a CFVariableRegistry instance.')
        self._variable_registry = reg


@xr.register_dataarray_accessor('climo')
class ClimoDataArrayAccessor(ClimoAccessor):
    """
    Accessor for `xarray.DataArray`\\ s. Includes methods for working with `pint`
    quantities and `~.cfvariable.CFVariable` variables, several stub functions for
    integration with free-standing climopy functions (similar to numpy design), and an
    interface for transforming one physical variable to another. Registered under the
    name ``climo`` (i.e, usage is ``data_array.climo``). The string representation of
    this accessor displays its `~ClimoDataArrayAccessor.cfvariable` information (if the
    data array name is found in the `~ClimoAccessor.variable_registry`).
    """
    _cls_cf = _CFDataArrayAccessor
    _cls_groupby = _DataArrayGroupByQuantified
    _cls_coords = _DataArrayCoordsQuantified
    _cls_loc = _DataArrayLocIndexerQuantified

    @_CFAccessor._clear_cache
    def __repr__(self):
        return f'<climopy.ClimoDataArrayAccessor>({self._cf_repr(brackets=False)})'

    def __contains__(self, key):
        """
        Is a valid derived coordinate.
        """
        return key in self.coords

    def __dir__(self):
        """
        Support name lookup and completion. Derivations and aliases are excluded.
        """
        data = self.data
        try:
            cfattrs = dir(self.cfvariable)
        except AttributeError:
            cfattrs = ()
        return sorted({*dir(type(self)), *cfattrs, *data.attrs, *data.coords})

    def __getattr__(self, attr):
        """
        Return a coordinate, attribute, or cfvariable property.
        """
        if attr in super().__dir__():  # can happen if @property triggers error
            return super().__getattribute__(attr)  # trigger builtin AttributeError
        try:
            return self.data.attrs[attr]
        except KeyError:
            pass
        try:
            return self.coords[attr]
        except KeyError:
            pass
        try:
            return getattr(self.cfvariable, attr)
        except AttributeError:
            pass
        raise AttributeError(
            f'Attribute {attr!r} does not exist and is not a valid coordinate or '
            f'DataArray or CFVariable attribute, or a CFVariable was not found for '
            f'the name {self.data.name!r}.'
        )

    @_CFAccessor._clear_cache
    def __getitem__(self, key):
        """
        Return a quantified coordinate or a selection along dimensions with translated
        dictionary indexing. Translates CF names and `~.cfvariable.CFVariableRegistry`
        identifiers.
        """
        if isinstance(key, str):
            return self.coords[key]
        else:  # see also .loc.__getitem__
            key, _ = self._parse_indexers(self._expand_ellipsis(key), include_no_coords=True)  # noqa: E501
            return self.data[key]

    @_CFAccessor._clear_cache
    def __setitem__(self, key, value):
        """
        Set values along dimensions with translated dictionary indexing.
        """
        key, _ = self._parse_indexers(self._expand_ellipsis(key), include_no_coords=True)  # noqa: E501
        self.data[key].climo._assign_value(value)

    def _assign_value(self, value):
        """
        Assign value to the entire `xarray.DataArray`. Generally the underlying
        data should be a sliced view of another `xarray.DataArray`.
        """
        # Standardize value
        data = self.data
        if isinstance(value, xr.DataArray):
            if value.climo._has_units and self._has_units:
                value = value.climo.to_units(self.units)
            value = value.data
        if isinstance(value, pint.Quantity):
            if not self._has_units:
                raise ValueError('Cannot assign pint quantities to data with unclear units.')  # noqa: E501
            value = value.to(self.units)
            if not self._is_quantity:
                value = value.magnitude  # apply to dequantified data
        elif self._is_quantity:
            value = value * data.data.units
        if data.shape:  # i.e. has a non-empty shape tuple, i.e. not scalar
            value = np.atleast_1d(value)  # fix assignment of scalar pint quantities
        data[...] = value

    def _cf_variable(self, use_kw_attrs=True, use_cf_attrs=True):
        """
        Return a `CFVariable` with options for excluding information.
        """
        # Get the name
        data = self.data.copy(deep=False)
        data.coords[data.name] = data  # whoa dude... this is so CF searches self
        self = data.climo
        name = data.name
        if name is None:
            raise AttributeError('DataArray name is missing. Cannot create CFVariable.')

        # Get override attributes
        kw_attrs = {}
        if use_kw_attrs:
            for key, val in data.attrs.items():
                if key in CFVARIABLE_ARGS:
                    kw_attrs[key] = val

        # Get cell methods that modify descriptive names
        kw_methods = {}
        if use_cf_attrs:
            # Get scalar coordinate labels
            for key, coord in self.coords.items():
                if key == name:
                    continue  # scalar coordinate variable
                try:
                    key = self.cf._encode_name(key, 'coordinates')
                except KeyError:
                    continue  # not interpretable by cfvariable.modify
                if coord.size == 1 and not coord.isnull():
                    value = coord.item()
                    if 'units' in coord.attrs and np.issubdtype(coord.data.dtype, np.number):  # noqa: E501
                        value *= decode_units(coord.attrs['units'])
                    set_ = kw_methods.setdefault(key, set())
                    set_.add(value)

            # Get cell methods applied to coordinates
            methods = self.cf._decode_attr(data.attrs.get('cell_methods', ''))
            for keys, method in methods:
                keys = list(keys)
                if 'area' in keys:  # see the CF conventions and _integral_or_average
                    keys.remove('area')
                    keys.extend(('longitude', 'latitude'))
                if 'volume' in keys:
                    keys.remove('volume')
                    keys.extend(('longitude', 'latitude', 'vertical'))
                for key in keys:
                    try:
                        key = self.cf._encode_name(key, 'coordinates')
                    except KeyError:
                        continue
                    set_ = kw_methods.setdefault(key, set())
                    set_.add(method)

            # Get registered cfvariable name corresponding to this data array
            parent_name = data.attrs.get('parent_name', None)
            try:
                cf_name = self.cf._encode_name(name, 'coordinates', 'cell_measures')
            except KeyError:
                cf_name = None
            if cf_name is None:
                pass  # this is a physical variable
            elif cf_name not in kw_methods:
                name = cf_name  # this is a coorindate or cell measure
            else:
                suffix = f'for coordinate {name!r} resulting from reductions {kw_methods[cf_name]}'  # noqa: E501
                if parent_name is None:
                    raise RuntimeError(f'Unknown parent variable name {suffix}.')
                if parent_name not in data.coords:
                    raise RuntimeError(f'Parent variable {parent_name!r} not found {suffix}.')  # noqa: E501
                name = parent_name
                parent = data.coords[parent_name]
                for key in ('long_name', 'short_name', 'standard_name'):
                    if key in parent.attrs:
                        kw_attrs[key] = parent.attrs[key]
                    else:
                        kw_attrs.pop(key, None)

        # Retrieve and modify the CFVariable
        reg = self.variable_registry
        standard_name = kw_attrs.pop('standard_name', None)
        for identifier in (name, standard_name):
            if identifier is None:
                continue
            try:
                return reg(identifier, accessor=self, **kw_attrs, **kw_methods)
            except KeyError:
                pass
        var = reg.define(name, standard_name=standard_name, **kw_attrs)
        var = var.modify(accessor=self, **kw_methods)
        warnings._warn_climopy(f'Automatically added {var!r} to the registry.')
        return var

    def _cf_repr(self, brackets=True, varwidth=None, maxlength=None, padlength=None, **kwargs):  # noqa: E501
        """
        Get representation even if `cfvariable` is not present.
        """
        # Get content inside CFVariable(...) repr
        try:
            var = self._cf_variable(**kwargs)
        except AttributeError:
            repr_ = self.data.name or 'unknown'
        else:
            repr_ = REGEX_REPR_PAREN.match(repr(var)).group(1)

        # Align names and truncate key=value pairs
        padlength = padlength or 0
        if varwidth is not None and (m := REGEX_REPR_COMMA.match(repr_)):
            name, _, info = m.groups()  # pad between canonical name and subsequent info
            repr_ = name[:varwidth] + ',' + ' ' * (varwidth - len(name)) + info
        if maxlength is not None and len(repr_) > maxlength - padlength:
            repr_ = repr_[:maxlength - padlength - 4]
            repr_ = repr_[:repr_.rfind(' ')] + ' ...'
        if brackets:
            repr_ = REGEX_REPR_COMMA.sub(r'\1\2<\3>', repr_)
        return ' ' * padlength + repr_

    def _expand_ellipsis(self, key):
        """
        Expand out ellipses of tuple indexer. Reproduces xarray internals.
        """
        if not isinstance(key, dict):
            labels = _expand_indexer(key, self._data.ndim)
            key = dict(zip(self._data.dims, labels))
        return key

    def _budget_reduce_kwargs(self, method):
        """
        Automatically determine reduction keyword arguments for the ``'latitude'``
        or ``'strength``' of an energy or momentum budget term.
        """
        # WARNING: Flux convergence terms are subgroups of flux terms, not tendency
        kw = {}
        reg = self.variable_registry
        name = self.data.name
        content = name in reg.energy or name in reg.momentum
        tendency = name in reg.energy_flux or name in reg.acceleration
        transport = name in reg.meridional_energy_flux or name in reg.meridional_momentum_flux  # noqa: E501
        if not content and not transport and not tendency:
            raise ValueError(f'Invalid parameter {name!r}.')
        if self.cf.sizes.get('vertical', 1) > 1:
            kw['vertical'] = 'int'  # NOTE: order of reduction is important
        kw['longitude'] = 'avg' if content or tendency else 'int'
        if method == 'strength':
            kw['latitude'] = 'absmax'
        elif method == 'latitude':
            kw['latitude'] = 'absargmax'
        else:
            raise ValueError(f'Invalid energy or momentum reduce method {method!r}.')
        return kw

    @_CFAccessor._clear_cache
    @quant.while_xarray_quantified
    def reduce(
        self,
        indexers=None,
        source=None,
        invert=False,
        weight=None,
        mask=None,
        **kwargs
    ):
        """
        Reduce the dimension of a `xarray.DataArray` with arbitrary method(s).

        Parameters
        ----------
        indexers : dict, optional
            A dict with keys matching dimensions and values representing the
            "reduction methods" for the dimensions. Options are as follows:

            ===============  ==========================================================
            Reduction mode   Description
            ===============  ==========================================================
            array-like       The value(s) at this location using ``self.interp``.
            var-spec         Variable name passed to ``self.get``, e.g. ``'trop'``.
            ``'autocorr'``   Autocorrelation along the dimension.
            ``'autocovar'``  Autocovariance along the dimension.
            ``'centroid'``   The centroid. Note dimension could be e.g. ``'volume'``.
            ``'hist'``       Histogram along the dimension.
            ``'int'``        Integral along the dimension.
            ``'avg'``        Weighted mean along the dimension.
            ``'anom'``       Weighted anomaly along the dimension.
            ``'lcumint'``    Cumulative integral from the left.
            ``'rcumint'``    Cumulative integral from the right.
            ``'lcumavg'``    Cumulative average from the left.
            ``'rcumavg'``    Cumulative average from the right.
            ``'lcumanom'``   Anomaly w.r.t. cumulative average from the left.
            ``'rcumanom'``   Anomaly w.r.t. cumulative average from the right.
            ``'mean'``       Simple arithmetic mean.
            ``'sum'``        Simple arithmetic sum.
            ``'min'``        Local minima along the dimension.
            ``'max'``        Local maxima along the dimension.
            ``'absmin'``     Global minimum along the dimension.
            ``'absmax'``     Global maximum along the dimension.
            ``'argmin'``     Location(s) of local minima along the dimension.
            ``'argmax'``     Location(s) of local maxima along the dimension.
            ``'argzero'``    Location(s) of zeros along the dimension.
            ``'absargmin'``  Location of global minimum along the dimension.
            ``'absargmax'``  Location of global maximum along the dimension.
            ``'slope'``      Least-squares fit linear slope along the dimension.
            ``'timescale'``  Least-squares fit e-folding timescale along the dimension.
            ===============  ==========================================================

        source : `xarray.Dataset`, optional
            The source dataset. Required for complex dimension reduction methods,
            e.g. interpolating to the tropopause with ``lev='trop'``. Also required
            for retrieving averaging weights, e.g. coordinate bounds ``lev_bnds``.
        invert : bool, optional
            Whether to invert the data before and after the reduction. Can be
            useful for e.g. averages of timescales or wavelengths.
        weight : str or `xarray.DataArray`, optional
            Additional weighting parameter name or `xarray.DataArray`, used for
            averages and integrations. Mass weighting is applied automatically.
        mask : {None, 'land', 'sea', 'trop', 'pv'}, optional
            The 2-dimensional mask to apply before taking the weighted average.
            Presets will be added to this.
        **indexers_kwargs
            The keyword arguments form of `indexers`.
            One of `indexers` or `indexers_kwargs` must be provided.
        **truncate_kwargs
            Dimension names with the suffix ``_min``, ``_max``, or ``_lim`` used
            to constrain the range within which the above reduction methods are
            executed. For example ``data.reduce(lev='mean', lev_min=500 * ureg.hPa)``
            takes the average in the bottom half of the atmosphere. Bounds do not
            have to have units attached. Bounds can *also* take on the value of a
            `param` variable, e.g. ``lev_max='tropopause'``. Multiple-valued ``min``
            or ``max`` bounds will be reduced for each bounds selection, then the
            resulting reduction will be concatenated along a `track` dimension.
        **kwargs
            Remaining keyword arguments are passed to relevant functions
            like `find` and `timescale`.

        Returns
        -------
        xarray.DataArray
            The data with relevant dimension(s) reduced.
        """
        # Initial stuff
        data = self.data
        if invert:
            with xr.set_options(keep_attrs=True):
                data = 1.0 / data
        name = data.name
        dims = data.dims
        source = source or data
        hist_keys = ('bins',)
        avg_keys = ('skipna', 'weight')
        cov_keys = ('lag', 'ilag', 'maxlag', 'imaxlag')
        fit_keys = ('maxlag', 'imaxlag', 'maxlag_fit', 'imaxlag_fit')
        find_keys = ('diff', 'which', 'centered', 'maxn', 'seed', 'sep', 'dim_track')
        reduce_methods = {
            'autocorr': ('autocorr', cov_keys, {}),
            'autocovar': ('autocovar', cov_keys, {}),
            'centroid': ('centroid', (), {}),
            'hist': ('hist', hist_keys, {}),
            'int': ('integral', avg_keys, {}),
            'avg': ('average', avg_keys, {}),
            'anom': ('anomaly', avg_keys, {}),
            'lcumint': ('cumintegral', avg_keys, {}),
            'rcumint': ('cumintegral', avg_keys, {'reverse': True}),
            'lcumavg': ('cumaverage', avg_keys, {}),
            'rcumavg': ('cumaverage', avg_keys, {'reverse': True}),
            'lcumanom': ('cumanomaly', avg_keys, {}),
            'rcumanom': ('cumanomaly', avg_keys, {'reverse': True}),
            'mean': ('mean', avg_keys, {}),
            'sum': ('sum', avg_keys, {}),
            'min': ('min', find_keys, {}),
            'max': ('max', find_keys, {}),
            'absmin': ('absmin', find_keys, {}),
            'absmax': ('absmax', find_keys, {}),
            'argmin': ('argmin', find_keys, {}),
            'argmax': ('argmax', find_keys, {}),
            'argzero': ('argloc', find_keys, {'value': 0}),
            'absargmin': ('absargmin', find_keys, {}),
            'absargmax': ('absargmax', find_keys, {}),
            'slope': ('slope', (), {}),
            'timescale': ('timescale', fit_keys, {}),
        }
        if mask is not None:
            raise NotImplementedError('Mask application not yet implemented')

        # Parse indexers
        # NOTE: Prefer dataset here to allow for things like lat_min='ehf_lat'
        # NOTE: Include 'pseudo' indexers of already-reduced dims for integration
        indexers, kwargs = self._parse_indexers(
            indexers, include_scalar=True, include_pseudo=True, **kwargs
        )
        if isinstance(weight, str):
            if not isinstance(source, xr.Dataset):  # supplied by get
                raise ValueError(f'Dataset required to infer weighting {weight!r}.')
            weight = source.climo[weight]

        # Parse truncation args
        kw_trunc, kwargs = source.climo._parse_truncate_args(**kwargs)
        if kw_trunc:
            sample = tuple(kw_trunc.values())[0]
            dims_sample = sample.dims[1:]  # exclude 'startstop'
            datas = np.empty(sample.shape[1:], dtype='O')
            coords = {key: c for key, c in sample.coords.items() if key != 'startstop'}
        else:
            sample = None
            dims_sample = ('track',)
            datas = np.array([None])
            coords = {}

        # Iterate through bounds combinations across dimensions
        # NOTE: _parse_truncate ensures all bounds passed are put into DataArrays with
        # a 'startstop' dim, an at least singleton 'track' dim, and matching shapes.
        used_kw = set()
        for idx in np.ndindex(datas.shape):  # ignore 'startstop' dimension
            # Limit range exactly be interpolating to bounds
            # NOTE: Common to use e.g. reduce(lat='int', latmin='ehf_lat') for data
            # with e.g. time axis. Here we are iterating through extra axes.
            isel_trunc = dict(zip(dims_sample, idx))
            isel_data = {dim: i for dim, i in zip(dims_sample, idx) if dim != 'track'}
            ikw_trunc = {k: tuple(v.isel(isel_trunc).data) for k, v in kw_trunc.items()}
            idata = data.isel(isel_data).climo.truncate(source=source, **ikw_trunc)
            iweight = weight
            if iweight is not None:
                iweight = data.isel(isel_data).climo.truncate(source=source, **ikw_trunc)  # noqa: E501

            # Single dimension reductions
            # WARNING: Need to include *coords* so we can 'reduce' singleton lon
            for dim, method in indexers.items():
                # Various simple reduction modes
                # NOTE: Integral does not need dataset because here we are only
                # integrating unknown dimensions; attenuated spatial ones earlier.
                # TODO: Add '_hist' entry to __getitem__ that (1) gets jet latitudes
                # with argmax and (2) calls hist on the resulting latitudes.
                if isinstance(method, str) and method in reduce_methods:
                    method, keys, kw = reduce_methods[method]
                    for key in set(keys) & set(kwargs):
                        kw[key] = kwargs[key]
                    if 'weight' in keys:
                        kw['weight'] = iweight
                    idata = getattr(idata.climo, method)(dim, **kw)
                    used_kw |= kw.keys()

                # Select single or multiple points with interpolation
                # For example: climo.get('dtdy', lat='ehf_lat')
                else:
                    loc = getattr(method, 'magnitude', method)
                    if dim in self.cf.coordinates.get('time', ()):
                        idata = idata.climo.sel_time({dim: loc})
                    elif quack._is_numeric(loc):  # i.e. not datetime, string, etc.
                        idata = idata.climo.interp({dim: loc})
                    else:
                        msg = (
                            f'Invalid reduce method or variable spec {loc!r}. Valid '
                            'reduce methods are: ' + ', '.join(reduce_methods) + '.'
                        )
                        if not isinstance(source, xr.Dataset):
                            raise ValueError(
                                msg + ' Variable specs require a source dataset.'
                            )
                        try:
                            loc = source.climo.get(loc)
                        except KeyError:
                            raise ValueError(
                                msg + ' Failed to treat {loc!r} as variable spec.'
                            )
                        try:
                            idata = idata.climo.interp({dim: loc})
                        except ValueError:
                            raise ValueError(
                                'Falied to interpolate to variable spec {loc!r}.'
                            )

            # Add to list of reductions along different subselections
            datas[idx] = idata

        # Detect invalid kwargs
        extra_kw = set(kwargs) - used_kw
        if extra_kw:
            raise ValueError('Unexpected kwargs: ' + ', '.join(map(repr, extra_kw)))

        # Concatente with combine_nested, then fix weird dimension reordering
        data = xr.combine_nested(
            datas.tolist(),
            concat_dim=dims_sample,
            join='exact',
            compat='identical',
            combine_attrs='identical',
        )
        data = data.assign_coords(coords)
        data = data.transpose(..., *(dim for dim in dims if dim in data.dims))
        if data.sizes['track'] == 1:
            data = data.isel(track=0, drop=True)

        # Possibly add back name
        # TODO: Figure out which functions remove the name!
        if data.name is None:
            data.name = name
        if invert:
            with xr.set_options(keep_attrs=True):
                data = 1.0 / data
        return data

    @quant.while_xarray_quantified
    @quack._keep_cell_attrs
    def _integral_or_average(
        self,
        dims,
        weight=None,
        integral=True,
        cumulative=False,
        reverse=False,
        skipna=None,
        **kwargs
    ):
        """
        Perform integration or average for all of climopy's weighted integration
        and averaging functions.
        """
        # Apply truncations to data and extra weight
        # NOTE: Great way
        dims = dims or ('volume',)
        data = self.data.climo.truncate(**kwargs)
        name = data.name
        cell_method = 'integral' if integral else 'average'
        weights_explicit = []  # quantification necessary for integral()
        weights_implicit = []  # quantification not necessary, slows things down a bit
        if weight is not None:
            weight = weight.climo.truncate(**kwargs)
            weights_implicit.append(weight.climo.dequantify())

        # Translate dims. When none are passed, interpret this as integrating over the
        # entire atmosphere. Support irregular grids by preferring 'volume' or 'area'
        dims_orig = self._parse_dims(dims, include_scalar=True, include_pseudo=True)
        dims_std = tuple(
            coordinate for coordinate, names in self.cf.coordinates.items()
            if any(dim in names for dim in dims_orig)
        )
        # Handle special case: Integral along a latitude line without integration
        # over longitude applies unnormalized 'cell depth' latitude weights (km) and
        # normalized longitude and vertical weights. In practice however we almost
        # always integrate over just longitude or both longitude or latitude... and
        # therefore we want unnormalized 'cell width' longitude (cosine latitude)
        # weights. Here we manually add these with a warning message.
        if 'latitude' in dims_std and 'longitude' not in dims_std:
            warnings._warn_climopy(
                f'Only latitude {cell_method} was specified, but almost always '
                'want to integrate over just longitudes or both longitudes and '
                'latitudes. Adding longitude as an integration dimension.'
            )
            dims_orig = ('longitude', *dims_orig)

        # Translate 'area' to longitude latitude and 'volume' to
        # all dimensions if these cell measures are not present.
        # NOTE: This permits 2D and 3D cell measures for non-standard grids and using
        # 'area' and 'volume' as shorthands for 1D cell measures for standard grids
        dims_orig = list(dims_orig)
        if 'volume' in dims_orig and 'volume' not in self.cf.cell_measures:
            dims_orig.remove('volume')
            dims_orig.extend(('area', 'vertical'))
        if 'area' in dims_orig and 'area' not in self.cf.cell_measures:
            dims_orig.remove('area')
            dims_orig.extend(('longitude', 'latitude'))

        # Get quantified cell measure weights for dimensions we are integrating over,
        # and translate 'area' and 'volume' to their component coordinates
        # NOTE: Below error messages are critical. Pretty much the whole reason
        # we wrote those two functions is to facillitate averages.
        dims = []
        measures = set()
        for dim in dims_orig:
            is_coord = dim in COORD_CELL_MEASURE
            is_measure = dim in CELL_MEASURE_COORDS
            if not is_coord and not is_measure:
                try:
                    coordinate = self.cf._encode_name(dim, 'coordinates')
                except KeyError:
                    raise ValueError(f'Missing {cell_method} dimension {dim!r}.')
                names = (dim,)
                measure = COORD_CELL_MEASURE[coordinate]
                coordinates = (coordinate,)
            else:
                names = ()
                measure = dim if is_measure else COORD_CELL_MEASURE[dim]
                coordinates = (dim,) if is_coord else CELL_MEASURE_COORDS[dim]
                for coord in coordinates:
                    try:
                        names += (self.cf._decode_name(coord, 'coordinates'),)
                    except KeyError:
                        raise ValueError(
                            f'Missing {cell_method} coordinate {{!r}}. If data is '
                            'already reduced you may need to call add_scalar_coords.'
                        )
            try:  # is cell measure missing from dictionary?
                key = self.cf._decode_name(measure, 'cell_measures', search_registry=False, return_if_missing=True)  # noqa: E501
            except KeyError:
                raise ValueError(
                    f'Missing cell measure {measure!r} for {cell_method} dimension '
                    f'{dim!r}. You may need to call add_cell_measures.'
                )
            try:  # is cell measure missing from coords? (common for external source)
                weight = self.cf._src[key]
            except KeyError:
                raise ValueError(
                    f'Missing cell measure {measure!r} variable {key!r} for '
                    f'{cell_method} dimension {dim!r}.'
                )
            dims.extend(names)
            measures.add(measure)
            weights_explicit.append(weight.climo.quantify())

        # Add unquantified cell measure weights for measures whose dimensions match any
        # of the dimensions we are already integrating over (e.g. 'width' is added
        # for an areal integral to account for differing cell thickness)
        for measure, (varname,) in self.cf.cell_measures.items():
            if measure in measures:  # explicit weight
                continue
            if varname not in data.coords:  # already reduced or accidentally missing
                continue
            weight = data.coords[varname]
            if set(dims) & set(weight.dims):
                weights_implicit.append(weight.climo.dequantify())

        # Use math.prod to reduce items in list
        # NOTE: numpy.prod just returns 0 for some reason. math.prod seems to work
        # with arbitrary objects, similar to builtin sum()
        one = xr.DataArray(1)  # ensure returned 'weight' is DataArray
        weights = (*weights_explicit, *weights_implicit)
        if integral:
            normalize_denom = True
            weight_num = math.prod(weights, start=one)
            weight_denom = math.prod(weights_implicit, start=one)
        else:
            normalize_denom = False
            weight_num = weight_denom = math.prod(weights, start=one).climo.dequantify()

        # Run integration
        dims_sum = tuple(dim for dim in dims if dim in data.dims)
        data = (
            data.climo._weighted_sum(
                dims_sum,
                weight_num,
                skipna=skipna,
                cumulative=cumulative,
                reverse=reverse
            ) / data.climo._sum_of_weights(
                dims_sum,
                weight_denom,
                normalize=normalize_denom,
                cumulative=cumulative,
                reverse=reverse,
            )
        )
        data.climo.update_cell_methods({tuple(dims): cell_method})
        data.name = name
        return data

    def _weighted_sum(
        self, dims, weights, skipna=None, cumulative=False, reverse=False
    ):
        """
        Return the weighted sum, accounting for where weights and data are NaN,
        Optionally sum cumulatively.
        """
        # NOTE: Prefer xr.dot to multiplication, broadcasting, and summation because
        # xr.dot doesn't have to build extra giant array. See xarray weighted.py source
        data = self.data
        if skipna or skipna is None and data.dtype.kind in 'cfO':
            data = data.fillna(0.0)  # works with pint quantities
        if cumulative:
            if len(dims) > 1:
                raise ValueError('Too many dimensions for cumulative integration.')
            isel = {dims[0]: slice(None, None, -1) if reverse else slice(None)}
            res = (data * weights).isel(isel).cumsum(dims).isel(isel)
        else:
            res = xr.dot(data, weights, dims=dims)
        return res

    def _sum_of_weights(
        self, dims, weights, cumulative=False, normalize=False, reverse=False
    ):
        """
        Return the sum of weights, accounting for NaN data values and masking where
        weights sum to zero. Optionally sum cumulatively.
        """
        mask = self.data.notnull().astype(int)
        if normalize:  # needed for denominator when integrating
            mask = mask / xr.ones_like(mask).sum(dims)
        if cumulative:
            if len(dims) > 1:
                raise ValueError('Too many dimensions for cumulative integration.')
            isel = {dims[0]: slice(None, None, -1) if reverse else slice(None)}
            res = (mask * weights).isel(isel).cumsum(dims).isel(isel)
        else:
            res = xr.dot(mask, weights, dims=dims)
        res = res.where(res != 0.0)  # 0.0 --> NaN; works with pint.Quantity data
        return res

    @_CFAccessor._clear_cache
    @_manage_coord_reductions  # need access to cell_measures, so put before keep_attrs
    @docstring._snippet_manager(operator='integral', action='integration')
    def integral(self, dim=None, **kwargs):
        """
        %(template_avgint)s

        Notes
        -----
        %(notes_weighted)s
        """
        kwargs.update(integral=True, cumulative=False)
        return self._integral_or_average(dim, **kwargs)

    @_CFAccessor._clear_cache
    @_manage_coord_reductions  # need access to cell_measures, so put before keep_attrs
    @docstring._snippet_manager(operator='average', action='averaging')
    def average(self, dim=None, **kwargs):
        """
        %(template_avgint)s

        Notes
        -----
        %(notes_avgmean)s

        %(notes_weighted)s
        """
        kwargs.update(integral=False, cumulative=False)
        return self._integral_or_average(dim, **kwargs)

    def anomaly(self, *args, **kwargs):
        """
        Anomaly with respect to mass-weighted average.

        Parameters
        ----------
        *args, **kwargs
            Passed to `~ClimoDataArrayAccessor.average`.
        """
        # TODO: Indicate anomalous data with cell method
        with xr.set_options(keep_attrs=True):
            return self.data - self.average(*args, **kwargs)

    @_CFAccessor._clear_cache
    @docstring._snippet_manager(operator='integral', action='integration')
    def cumintegral(self, dim, **kwargs):
        """
        %(template_cumavgint)s

        Notes
        -----
        %(notes_weighted)s
        """
        kwargs.update(integral=True, cumulative=True)
        return self._integral_or_average(dim, **kwargs)

    @_CFAccessor._clear_cache
    @docstring._snippet_manager(operator='average', action='averaging')
    def cumaverage(self, dim, **kwargs):
        """
        %(template_cumavgint)s

        Notes
        -----
        %(notes_avgmean)s

        %(notes_weighted)s
        """
        kwargs.update(integral=False, cumulative=True)
        return self._integral_or_average(dim, **kwargs)

    def cumanomaly(self, *args, **kwargs):
        """
        Anomaly of cumulative to full mass-weighted average.

        Parameters
        ----------
        *args, **kwargs
            Passed to `ClimoDataArrayAccessor.cumaverage`.
        """
        # TODO: Indicate anomalous data with a cell method
        with xr.set_options(keep_attrs=True):
            return self.average(*args, **kwargs) - self.cumaverage(*args, **kwargs)

    @_CFAccessor._clear_cache
    @quack._keep_cell_attrs
    def runmean(self, indexers=None, **kwargs):
        """
        Return the running mean along different dimensions.

        Parameters
        ----------
        indexers : dict, optional
            Dictionary mapping of dimension names to window lengths. For example, to get
            the 11-item or 11-day running mean, use ``time=11`` or ``time=11 * ureg.d``.
        **indexers_kwargs
            The keyword arguments form of `indexers`.
            One of `indexers` or `indexers_kwargs` must be provided.
        **kwargs
            Passed to `~.spectral.runmean`.
        """
        data = self.data
        indexers, kwargs = self._parse_indexers(indexers, allow_kwargs=True, **kwargs)
        for dim, window in indexers.items():
            if isinstance(window, ureg.Quantity):
                coords = data.climo.coords[dim]
                window = np.round(window / (coords[1] - coords[0]))
                window = int(window.climo.magnitude)
                if window <= 0:
                    raise ValueError('Invalid window length.')
            data = spectral.runmean(data, window, dim=dim, **kwargs)
        return data

    @_CFAccessor._clear_cache
    @quant.while_xarray_quantified
    @quack._keep_cell_attrs
    def derivative(self, indexers=None, centered=True, **kwargs):
        """
        Take the nth order centered finite difference for the specified dimensions.

        Parameters
        ----------
        indexers : dict, optional
            Dictionary mapping of dimension names to derivative order. For example,
            to get the second time derivative, use ``time=0``.
        centered : bool, optional
            If False, use more accurate (but less convenient) half-level
            differentiation rather than centered differentiation.
        **indexers_kwargs
            The keyword arguments form of `indexers`.
            One of `indexers` or `indexers_kwargs` must be provided.
        **kwargs
            Passed to `~.diff.deriv_uneven`. The `order` keyword arg is ignored.
        """
        data = self.data
        coords = data.coords
        indexers, kwargs = self._parse_indexers(
            indexers, search_derivations=True, **kwargs
        )
        kwargs.pop('order', None)
        for dim, order in indexers.items():
            coord = data.climo.coords[dim]
            if centered:
                kwargs.setdefault('keepedges', True)
                data = diff.deriv_uneven(coord, data, order=order, **kwargs)
            else:
                _, data = diff.deriv_half(coord, data, order=order, **kwargs)
            data.climo.update_cell_methods({dim: 'derivative'})
        data.coords.update(
            {key: da for key, da in coords.items() if centered or key not in da.dims}
        )
        return data

    @docstring._snippet_manager(operator='convergence')
    def convergence(self, *args, **kwargs):
        """
        %(template_divcon)s
        """
        result = self.divergence(*args, **kwargs)
        with xr.set_options(keep_attrs=True):
            return -1 * result

    @_CFAccessor._clear_cache
    @quant.while_xarray_quantified
    @quack._keep_cell_attrs
    @docstring._snippet_manager(operator='divergence')
    def divergence(self, cos_power=1, centered=True, **kwargs):
        """
        %(template_divcon)s
        """
        # Divergence far away from poles
        # Allow for eddy zonal wind flux correction for its contribution to zonal
        # wind budget under angular momentum conservation that requires cos_power == 2.
        y = self.coords['meridional_coordinate']
        cos = self.coords['cosine_latitude']
        data = self.data
        coords = data.coords
        kwargs['order'] = 1
        if centered:
            kwargs.setdefault('keepedges', True)
            cos **= cos_power
            res = diff.deriv_uneven(y, data * cos, **kwargs) / cos
        else:
            cos2 = 0.5 * (cos.data[1:] + cos.data[:-1])
            y, res = diff.deriv_half(y, data * cos ** cos_power, **kwargs)
            res /= cos2 ** cos_power

        # If numerator vanishes, divergence at poles is precisely 2 * dflux / dy.
        # See Hantel 1974, Journal of Applied Meteorology, or just work it out
        # for yourself (simple l'Hopital's rule application).
        lat = self.coords['latitude']
        for lat, isel in ((lat[0], slice(None, 2)), (lat[-1], slice(-2, None))):
            if abs(lat) == 90 * ureg.deg:
                res.climo.loc[{'lat': lat}] = (
                    2 * data.isel(lat=isel).diff(dim='lat').isel(lat=0).data
                    / (y.data[isel][1] - y.data[isel][0])
                )
        res.climo.update_cell_methods({'area': 'divergence'})
        res.coords.update(
            {key: da for key, da in coords.items() if centered or key not in da.dims}
        )
        return res

    @_CFAccessor._clear_cache
    @quant.while_xarray_quantified
    @quack._keep_cell_attrs
    @docstring._snippet_manager(operator='correlation', func='corr')
    def autocorr(self, dim, **kwargs):
        """
        %(template_auto)s
        """
        dim = self.cf._decode_name(dim, 'axes', 'coordinates')
        data = self.data
        if not kwargs.keys() & {'lag', 'ilag', 'maxlag', 'imaxlag'}:
            kwargs['ilag'] = 1
        _, data = var.autocorr(data.climo.coords[dim], data, dim=dim, **kwargs)
        data.climo.update_cell_methods({dim: 'correlation'})
        return data

    @_CFAccessor._clear_cache
    @quant.while_xarray_quantified
    @quack._keep_cell_attrs
    @docstring._snippet_manager(operator='covariance', func='covar')
    def autocovar(self, dim, **kwargs):
        """
        %(template_auto)s
        """
        dim = self.cf._decode_name(dim, 'axes', 'coordinates')
        data = self.data
        if not kwargs.keys() & {'lag', 'ilag', 'maxlag', 'imaxlag'}:
            kwargs['ilag'] = 1
        _, data = var.autocovar(data.climo.coords[dim], data, dim=dim, **kwargs)
        data.climo.update_cell_methods({dim: 'covariance'})
        return data

    @_CFAccessor._clear_cache
    @quack._keep_cell_attrs
    def centroid(self, dim, source=None, **kwargs):
        """
        Return the value-weighted average wavenumber.

        Parameters
        ----------
        dim : str
            The dimension(s) along which centroid is computed. Might be
            a pseudo dimension e.g. ``'area'`` or ``'volume``'.
        source : `xarray.Dataset`
            The source dataset. Required for retrieving averaging weights, e.g.
            coordinate bounds ``lev_bnds``.
        **kwargs
            Passed to `~ClimoAccessor.truncate`. Used to limit the bounds of the
            calculation.
        """
        # Multi-dimensional reduction: power-weighted centroid (wavenumber)
        # Mask region for taking power-weighted average
        # NOTE: Previously this included a default truncation between
        # latitudes 25 and 75. Now this should be done manually.
        # NOTE: Wavenumber dimension scaling bug is fixed in newer files
        # Need to rerun spectral decompositions on all experiments
        power = self.data.truncate(source=source, **kwargs)
        source = source or power
        wavenum = power.climo.coords['wavenumber']
        if np.all(wavenum < 1):
            wavenum /= (wavenum[1] - wavenum[0])
        mask = wavenum.climo.magnitude >= 1.5  # at least 2 cycles per circle
        circum = 2 * np.pi * const.a * power.climo.coords['cosine_latitude']
        wavenum = wavenum / circum  # cycles per latitude circle to cycles per meter

        # Get centroid as the *power-weighted average*. This prevents
        # recording big discrete jumps in wavelength.
        # NOTE: This should correctly handle 'volume' dimension as a simple
        # latitude-height average. The 'longitude' addition does band scaling.
        # TODO: Support integral or average weight dimensions that exceed
        # dimensions of data being integrated.
        # TODO: Check Frierson et al 2006, make sure this is what people use
        # data.data[data.data >= 10e3 * ureg.km] = np.nan * ureg.km
        power = power.isel(wavenumber=mask)
        source = source.isel(wavenumber=mask)  # e.g. for vertical weights
        wavenum = wavenum.isel(wavenumber=mask)
        wavenum = wavenum.climo._integral_or_average(dim, source=source, weight=power)
        wavelen = 0.25 / wavenum  # radius of given wave crest
        wavelen.climo.update_cell_methods({dim: 'centroid'})

        return wavelen

    @quant.while_xarray_dequantified
    @quack._keep_cell_attrs
    def _find_extrema(self, dim, abs=False, arg=False, which='max', **kwargs):
        """
        Find local or global extrema or their locations.
        """
        # Helper function for converting local extrema to global extrema. Appends
        # source array (i.e. data or coordinates) to extrema data (i.e. values or
        # locations). Also adds an all-NaN dummy slice.
        def _concatenate_edges(data, source):
            datas = [data]
            for idx in (0, -1):
                isel = source.isel({dim: idx}, drop=True)
                datas.append(isel.expand_dims('track'))
            datas.append(xr.full_like(datas[-1], np.nan))  # dummy slice final position
            data = xr.concat(
                datas,
                dim='track',
                coords='minimal',
                compat='override',
                combine_attrs='override'
            )
            data.coords['track'] = np.arange(data.sizes['track'])
            return data

        # Parse keywords and truncate
        # NOTE: Tracking is disabled unless axis explicitly specified
        dim = self._parse_dims(dim, single=True)
        trunc, kwargs = self._parse_truncate_args(**kwargs)
        data = self.truncate(**trunc)
        if dim == 'lat':  # TODO: remove kludge! error is with uweight lat=absmax
            data = data.transpose(..., dim)
        if which in ('negpos', 'posneg', 'both'):  # super users
            kwargs['which'] = which
        elif which in ('min', 'max'):
            kwargs['diff'] = 1
            if which == 'min':
                kwargs['which'] = 'negpos'
            if which == 'max':
                kwargs['which'] = 'posneg'
        elif which:
            raise ValueError(f'Unknown argument {which=}.')

        # Get precise local values using linear interpolation
        # NOTE: The find function applies pint units
        coord = data.climo.coords[dim]  # return modifiable copy of coords
        coord = coord.climo.dequantify()  # units not necessary
        locs, values = utils.find(coord, data, **kwargs)
        locs = locs.climo.dequantify()
        values = values.climo.dequantify()

        # Get global extrema. If none were found (e.g. there are only extrema
        # on edges) revert to native min max functions.
        # WARNING: Need xarray >= 0.16.0 'idxmin' and 'idxmax' to avoid all-NaN
        # slice errors. See: https://github.com/pydata/xarray/issues/4481
        if abs and locs.sizes['track'] == 0:
            locs = getattr(data, 'idx' + which)(dim, fill_value=np.nan).drop_vars(dim)
            values = getattr(data, which)(dim).drop_vars(dim)

        # Otherwise select from the identified 'sandwiched' extrema and possible
        # extrema on the array edges. We merge find values with array edges
        # NOTE: Here 'idxmin' and 'idxmax' followed by 'sel' probably more expensive
        # then 'argmin' and 'argmax' but needed to set fill_value to dummy positoin
        elif abs:
            locs = _concatenate_edges(locs, coord)
            values = _concatenate_edges(values, data)
            sel = getattr(values, 'idx' + which)('track', fill_value=locs['track'][-1])
            locs = locs.sel(track=sel, drop=True)
            values = values.sel(track=sel, drop=True)

        # Use either actual locations or interpolated values. Restore attributes
        # NOTE: Add locs to coordinates for 'min', 'max', etc. and add values to
        # coordinates for 'argmax', 'argmin', etc. Then e.g. for 'argmax' can leverage
        # coordinate information to have '.cfvariable' interpret 'lat' with e.g.
        # 'zonal_wind' coordinate data as e.g. the latitude of maximum zonal wind.
        # values = data.climo.interp({dim: locs.squeeze()}, method='cubic')
        locs.attrs.update(coord.attrs)
        values.attrs.update(data.attrs)
        if arg:
            locs.coords[data.name] = values
            locs.attrs['parent_name'] = data.name
            data = locs
        else:
            values.coords[coord.name] = locs
            data = values

        data.climo.update_cell_methods({dim: 'arg' + which if arg else which})
        return data

    @_CFAccessor._clear_cache
    # @_manage_coord_reductions
    @docstring._snippet_manager(extrema='mimima', prefix='')
    def min(self, dim=None, **kwargs):
        """
        %(template_minmax)s
        """
        kwargs.update(which='min', abs=False, arg=False)
        return self._find_extrema(dim, **kwargs)

    @_CFAccessor._clear_cache
    # @_manage_coord_reductions
    @docstring._snippet_manager(extrema='maxima', prefix='')
    def max(self, dim=None, **kwargs):
        """
        %(template_minmax)s
        """
        kwargs.update(which='max', abs=False, arg=False)
        return self._find_extrema(dim, **kwargs)

    @_CFAccessor._clear_cache
    # @_manage_coord_reductions
    @docstring._snippet_manager(extrema='minima', prefix='')
    def absmin(self, dim=None, **kwargs):
        """
        %(template_absminmax)s
        """
        kwargs.update(which='min', abs=True, arg=False)
        return self._find_extrema(dim, **kwargs)

    @_CFAccessor._clear_cache
    # @_manage_coord_reductions
    @docstring._snippet_manager(extrema='maxima', prefix='')
    def absmax(self, dim=None, **kwargs):
        """
        %(template_absminmax)s
        """
        kwargs.update(which='max', abs=True, arg=False)
        return self._find_extrema(dim, **kwargs)

    @_CFAccessor._clear_cache
    # @_manage_coord_reductions
    @docstring._snippet_manager(extrema='minima', prefix='coordinates of')
    def argmin(self, dim=None, **kwargs):
        """
        %(template_minmax)s
        """
        kwargs.update(which='min', abs=False, arg=True)
        return self._find_extrema(dim, **kwargs)

    @_CFAccessor._clear_cache
    # @_manage_coord_reductions
    @docstring._snippet_manager(extrema='maxima', prefix='coordinates of')
    def argmax(self, dim=None, **kwargs):
        """
        %(template_minmax)s
        """
        kwargs.update(which='max', abs=False, arg=True)
        return self._find_extrema(dim, **kwargs)

    @_CFAccessor._clear_cache
    # @_manage_coord_reductions
    @docstring._snippet_manager(extrema='minima', prefix='coordinates of')
    def absargmin(self, dim=None, **kwargs):
        """
        %(template_absminmax)s
        """
        kwargs.update(which='min', abs=True, arg=True)
        return self._find_extrema(dim, **kwargs)

    @_CFAccessor._clear_cache
    # @_manage_coord_reductions
    @docstring._snippet_manager(extrema='maxima', prefix='coordinates of')
    def absargmax(self, dim=None, **kwargs):
        """
        %(template_absminmax)s
        """
        kwargs.update(which='max', abs=True, arg=True)
        return self._find_extrema(dim, **kwargs)

    @_CFAccessor._clear_cache
    # @_manage_coord_reductions
    @docstring._snippet_manager()
    def argloc(self, dim=None, value=None, **kwargs):
        """
        %(template_argloc)s
        """
        kwargs.update(abs=False, arg=True)
        kwargs.setdefault('which', 'both')
        data = self.data
        if value is not None:
            data = data - value  # find points meeting this value (default 0)
        return data.climo._find_extrema(dim, **kwargs)

    @_CFAccessor._clear_cache
    @quack._keep_cell_attrs
    def hist(self, dim, bins=None):
        """
        Return the histogram along the given dimension.

        Parameters
        ----------
        dim : str
            The dimension name.
        bins : int or sequence of float, optional
            The bin boundaries or the integer number of bins from the minimum datum to
            the maximum datum. Default is ``11``.

        Todo
        ----
        Support multiple dimensions.
        """
        data = self.data
        if bins is None:
            bins = 11
        if isinstance(bins, numbers.Integral):
            bins = np.linspace(np.nanmin(data.data), np.nanmax(data.data), bins)
        else:
            bins = bins.copy()
        dim = self.cf._decode_name(dim, 'axes', 'coordinates')
        data = var.hist(bins, data, dim=dim)
        if 'track' in data.dims:
            data = data.sum(dim='track')
        data.climo.update_cell_methods({dim: 'hist'})
        return data

    def mask(self, mask, dataset=None):
        """
        Return a copy of the data with a mask applied according to some preset pattern.

        Warning
        -------
        This method is incomplete.
        """
        # TODO: Expand this function
        # NOTE: DataArray math operations ignore NaNs by default
        data = self.data.copy(deep=True)
        if mask is not None:
            if dataset is None:
                raise ValueError('Dataset required for applying preset masks.')
            elif mask in ('pv', 'trop'):
                pv = dataset.climo['pv']
                mask = (pv.data >= 0.1 * ureg.PVU) & (pv.data <= 2.0 * ureg.PVU)
                if mask == 'pv':  # mask region os positive poleward PV gradient
                    lat = dataset.climo['latitude']
                    dpvdy = dataset.climo['dpvdy']
                    mask = (
                        mask
                        & (dpvdy.data > 0 * ureg('PVU / km'))
                        & (np.abs(lat) >= 30 * ureg.deg)
                        & (np.abs(lat) <= 60 * ureg.deg)
                    )
            elif mask in ('land', 'sea'):
                raise NotImplementedError
            else:
                raise ValueError(f'Unknown mask preset {mask!r}.')
            data[~mask] = np.nan * getattr(data.data, 'units', 1)
        return data

    @_CFAccessor._clear_cache
    @quant.while_xarray_dequantified
    @quack._keep_cell_attrs
    def normalize(self):
        """
        Return a copy of the data normalized with respect to time.
        """
        time = self.cf._decode_name('time', 'coordinates')
        data = self.data
        data = data / data.mean(time)
        data.attrs['units'] = 'dimensionless'
        data.climo.update_cell_methods({time: 'normalized'})
        return data

    @_CFAccessor._clear_cache
    @quant.while_xarray_quantified
    @quack._keep_cell_attrs
    def slope(self, dim):
        """
        Return the best-fit slope with respect to some dimension.

        Parameters
        ----------
        dim : str, optional
            The dimension.
        **kwargs
            Passed to `~.var.slope`.
        """
        dim = self.cf._decode_name(dim, 'axes', 'coordinates')
        data = self.data
        data, _, _ = var.slope(data.climo.coords[dim], data)
        data.climo.update_cell_methods({dim: 'slope'})
        return data

    @_CFAccessor._clear_cache
    @quant.while_xarray_quantified
    @quack._keep_cell_attrs
    def timescale(self, dim, maxlag=None, imaxlag=None, **kwargs):
        """
        Return a best-fit estimate of the autocorrelation timescale.

        Parameters
        ----------
        dim : str, optional
            The dimension.
        **kwargs
            Passed to `~.var.timescale`.
        """
        dim = self.cf._decode_name(dim, 'axes', 'coordinates')
        data = self.data
        time = data.climo.coords[dim]
        if maxlag is None and imaxlag is None:
            maxlag = 50.0  # default value is 50 days
        if dim != 'lag':
            time, data = var.autocorr(time, data, maxlag=maxlag, imaxlag=imaxlag)
        data, _, _ = var.timescale(time, data, maxlag=maxlag, imaxlag=imaxlag, **kwargs)  # noqa: E501
        data.climo.update_cell_methods({dim: 'timescale'})
        return data

    @_CFAccessor._clear_cache
    @quant.while_xarray_quantified
    def to_variable(self, dest, standardize=False, **kwargs):
        """
        Transform this variable to another variable using one-to-one derivations
        registered with `register_derivation`. Transformations work recursively,
        i.e. definitions for A --> B and B --> C permit transforming A --> C.

        Parameters
        ----------
        dest : str
            The destination variable.
        standardize : bool, optional
            Whether to standardize the units afterward.
        **kwargs
            Passed to the transformation function.
        """
        data = self.data
        if data.name is None:
            raise RuntimeError('DataArray name is empty. Cannot get transformation.')
        func = self._find_derivation(dest, data.name)
        if func is None:
            raise ValueError(f'Transformation {data.name!r} --> {dest!r} not found.')
        with xr.set_options(keep_attrs=False):  # ensure invalid attributes are lost
            param = func(data, **kwargs)
        param.name = dest
        if standardize:
            param = param.climo.to_standard_units()
        return param

    @quant.while_xarray_quantified
    def to_units(self, units, context='climo'):
        """
        Return a copy converted to the desired units.

        Parameters
        ----------
        units : str or `pint.Unit`
            The destination units. Strings are parsed with `~.unit.decode_units`.
        context : str or `pint.Context`, optional
            The `pint context <https://pint.readthedocs.io/en/0.10.1/contexts.html>`_.
            Default is the ClimoPy context ``'climo'`` (see `~.unit.ureg` for details).
        """
        if not self._is_quantity:
            raise ValueError('Data should be quantified.')
        units = decode_units(units)
        data = self.data.copy(deep=False)
        args = (context,) if context else ()
        try:
            data.data = data.data.to(units, *args)  # NOTE: not ito()
        except Exception:
            raise RuntimeError(
                f'Failed to convert {data.name!r} from current units '
                f'{self.units!r} to units {units!r}.'
            )
        return data

    @quant.while_xarray_quantified
    def to_base_units(self, coords=False):
        """
        Return a copy with the underlying data converted to base units.
        """
        # NOTE: assign_coords has issues with multiple DataArray values. See:
        # https://github.com/pydata/xarray/issues/3483
        data = self.data.copy(deep=False)
        data.data = data.data.to_base_units()
        if coords:
            data = data.assign_coords({
                dim: data.climo.coords[dim].climo.to_base_units().climo.dequantify()
                .variable for dim in data.coords
            })
        return data

    @quant.while_xarray_quantified
    def to_compact_units(self, coords=False):
        """
        Return a copy with the underlying data converted to "compact" units.
        """
        # NOTE: assign_coords has issues with multiple DataArray values. See:
        # https://github.com/pydata/xarray/issues/3483
        data = self.data.copy(deep=False)
        data.data = data.data.to_compact_units()
        if coords:
            data = data.assign_coords({
                dim: data.climo.coords[dim].climo.to_compact_units().climo.dequantify()
                .variable for dim in data.coords
            })
        return data

    def to_standard_units(self, coords=False):
        """
        Return a copy with the underyling data converted to the
        `~ClimoDataArrayAccessor.cfvariable` `standard_units` value. This will only
        work if the variable name matches a valid `~.cfvariable.CFVariable` identifier.
        """
        # NOTE: assign_coords has issues with multiple DataArray values. See:
        # https://github.com/pydata/xarray/issues/3483
        units = self.cfvariable.standard_units
        if units is None:  # unspecified "standard" units
            units = self.units  # just convert to current units
        try:
            data = self.to_units(units)
        except Exception:
            raise RuntimeError(
                f'Failed to convert {self.data.name!r} from current units '
                f'{self.units!r} to standard units {units!r} with '
                f"reduction methods {self.data.attrs.get('cell_methods')!r}."
            )
        if coords:
            data = data.assign_coords({
                dim: data.climo.coords[dim].climo.to_standard_units().climo.dequantify()
                .variable for dim in data.coords
            })
        return data

    def quantify(self, units=None):
        """
        Return a copy of the `xarray.DataArray` with underlying data converted to
        `pint.Quantity` using the ``'units'`` attribute. If the data is already
        quantified, nothing is done. If the ``'units'`` attribute is missing, a warning
        is raised. Units are parsed with `~.unit.decode_units`.
        """
        # WARNING: In-place conversion resulted in endless bugs related to
        # ipython %autoreload, was departure from metpy convention, was possibly
        # confusing for users, and not even sure if faster. So abandoned this.
        data = self.data.copy(deep=False)
        data.climo._quantify(units=units)
        return data

    def dequantify(self):
        """
        Return a copy of the `xarray.DataArray` with underlying data stripped of
        its units and units written to the ``'units'`` attribute. If the data is already
        dequantified, nothing is done. Units are written with `~.unit.encode_units`.
        """
        # WARNING: Try to preserve *order* of units for fussy formatting later on.
        # Avoid default alphabetical sorting by pint.__format__.
        data = self.data.copy(deep=False)
        data.climo._dequantify()
        return data

    def _quantify(self, units=None):
        """
        In-place version of `~ClimoDataArrayAccessor.quantify`.
        """
        # NOTE: This won't affect shallow DataArray or Dataset copy parents
        data = self.data
        if isinstance(data.data, pint.Quantity) or not quack._is_numeric(data.data):
            if units is None:
                units = data.attrs.get('units', None)
            if units is not None:
                warnings._warn_climopy(f'Ignoring {units=}. Data is non-numeric or already quantified.')  # noqa: E501
        else:
            if units is not None:
                data.attrs['units'] = encode_units(units)
            data.data = data.data * self.units  # may raise error
        data.attrs.pop('units', None)

    def _dequantify(self):
        """
        In-place version of `~ClimoDataArrayAccessor.dequantify`.
        """
        # NOTE: This won't affect shallow DataArray or Dataset copy parents
        data = self.data
        if not isinstance(data.data, pint.Quantity):
            return
        units = data.data.units
        data.data = data.data.magnitude
        data.attrs['units'] = encode_units(units)

    @property
    @_CFAccessor._clear_cache
    def cfvariable(self):
        """
        Return a `~.cfvariable.CFVariable` based on the `~xarray.DataArray` name, the
        scalar coordinates, and the coordinate reductions referenced in `cell_methods`.
        If the `~xarray.DataArray` name is not found in the `~ClimoAccessor.registry`,
        then a new `~.cfvariable.CFVariable` is created and registered on-the-fly
        using the attributes under the `~xarray.DataArray`. Note that as a shorthand,
        you can also access all public `~cfvariable.CFVariable` properties using just
        the accessor (e.g., ``data_array.climo.long_label``).
        """
        return self._cf_variable()

    @property
    def magnitude(self):
        """
        The magnitude of the data values of this `~xarray.DataArray`
        (i.e., without units).
        """
        if self._is_quantity:
            return self.data.data.magnitude
        else:
            return self.data.data

    @property
    def quantity(self):
        """
        The data values of this `~xarray.DataArray` as a `pint.Quantity`.
        """
        if self._is_quantity:
            return self.data.data
        else:
            return ureg.Quantity(self.data.data, self.units)

    @property
    def units(self):
        """
        The units of this `~xarray.DataArray` as a `pint.Unit`, taken from the
        underlying `pint.Quantity` or the ``'units'`` attribute. Unit strings are
        parsed with `~.unit.decode_units`.
        """
        if self._is_quantity:
            return self.data.data.units
        elif 'units' in self.data.attrs:
            return decode_units(self.data.attrs['units'])
        else:
            raise RuntimeError(
                'Units not present in attributes or as pint.Quantity '
                f'for DataArray with name {self.data.name!r}.'
            )

    @property
    def units_label(self):
        """
        The units of this `~xarray.DataArray` formatted LaTeX-style. Suitable for
        adding text to matplotlib figures. This works even when a
        `~ClimoDataArrayAccessor.cfvariable` is not available (see also the
        `units_label` `~.cfvariable.CFVariable` property).
        """
        # NOTE: When pint parses units string, the associated _units dictionary
        # retains original insertion order. No need to hang onto old string.
        units = self.units
        try:
            units_standard = self.cfvariable.units_standard
        except AttributeError:
            pass
        else:
            if units_standard is not None and units == decode_units(units_standard):
                return format_units(units_standard)
        return format_units(units)

    @property
    def _has_units(self):
        """
        Boolean indiating whether 'units' attribute exists or data is quantified.
        """
        return self._is_quantity or 'units' in self.data.attrs

    @property
    def _is_quantity(self):
        """
        Boolean indiating whether data is quantified.
        """
        return isinstance(self.data.data, pint.Quantity)

    @property
    def _is_coordinate_bounds(self):
        """
        Boolean indiating whether data is a coordinate bounds.
        """
        key = self.data.name
        coords = self.data.coords
        sentinel = object()
        return any(key == da.attrs.get('bounds', sentinel) for da in coords.values())


@xr.register_dataset_accessor('climo')
class ClimoDatasetAccessor(ClimoAccessor):
    """
    Accessor for `xarray.Dataset`\\ s. Includes methods for working with `pint`
    quantities and `~.cfvariable.CFVariable` variables and an interface for deriving one
    physical variable from other variables in the dataset. Registered under the name
    ``climo`` (i.e, usage is ``data_array.climo``). The string representation of this
    accessor displays `~ClimoDataArrayAccessor.cfvariable` information for every
    variable whose name is found in the `~ClimoAccessor.variable_registry`.
    """
    _cls_cf = _CFDatasetAccessor
    _cls_coords = _DatasetCoordsQuantified
    _cls_groupby = _DatasetGroupByQuantified
    _cls_loc = _DatasetLocIndexerQuantified

    @_CFAccessor._clear_cache
    def __repr__(self):
        data = self.data
        rows = ['<climopy.ClimoDatasetAccessor>']
        width = max(
            (
                len(da.name) for grp in (data, data.coords) for da in grp.values()
                if isinstance(da.name, str)
            ), default=10
        )
        for start, src in zip(('Coordinates:', 'Data variables:'), (data.coords, data)):
            if not src:
                continue
            rows.append(start)
            rows.extend(
                da.climo._cf_repr(maxlength=88, padlength=4, varwidth=width + 2)
                for da in src.values()
            )
        return '\n'.join(rows)

    @_CFAccessor._clear_cache
    def __contains__(self, key):
        """
        Is a dataset variable or derived coordinate.
        """
        return self._parse_key(key) is not None

    def __dir__(self):
        """
        Support name lookup and completion. Derivations and aliases are excluded.
        """
        return sorted({*dir(type(self)), *self.coords, *self.vars})

    def __getattr__(self, attr):
        """
        Try to return a variable with `~ClimoDatasetAccessor.__getitem__`.
        """
        if attr in super().__dir__():  # can happen if @property triggers error
            return super().__getattribute__(attr)  # trigger builtin AttributeError
        if attr in self:
            return self.__getitem__(attr)
        raise AttributeError(
            f'Attribute {attr!r} does not exist and is not a variable, '
            'transformed variable, or derived variable.'
        )

    @_CFAccessor._clear_cache
    def __getitem__(self, key):
        """
        Return a quantified coordinate or variable, including derivations registered
        with `register_derivation`, or return a selection along dimensions with
        translated dictionary indexing. Translates CF names and
        `~.cfvariable.CFVariableRegistry` identifiers. Attaches cell
        measures to coordinates using `~ClimoAccessor.add_cell_measures`.
        """
        if isinstance(key, dict):  # see also .loc.__getitem__
            key, _ = self._parse_indexers(key)
            return self.data[key]
        else:
            return self._get_item(key)  # with weights attached

    def _get_item(self, key, add_cell_measures=True, **kwargs):
        """
        Return a quantified DataArray with weights optionally added. This is
        separated from `_parse_key` to facilitate fast `__contains__`.
        """
        # Retrieve and compute quantity
        tup = self._parse_key(key, **kwargs)
        if not tup:
            raise KeyError(f'Invalid variable name {key!r}.')
        type_, data = tup
        if callable(data):
            data = data()  # ta-da!

        # Add units and cell measures
        if data.name is None:
            data.name = 'unknown'  # just in case
        if type_ != 'coordinate' and add_cell_measures:
            data = data.climo.add_cell_measures(dataset=self.data)

        # Transpose, potentially after derivation or transformation moved dims around
        # See: https://github.com/pydata/xarray/issues/2811#issuecomment-473319350
        # NOTE: Also re-order spectral dimensions for 3 plot types: YZ, CY, YK, and CK
        # (with row-major ordering), or simply preserve original dimension order based
        # on dimension order that appears in dataset variables.
        if 'k' in data.dims:
            dims = ('lev', 'k', 'lat', 'c')
        else:
            dims = (d for a in self.data.values() for d in a.dims if not a.climo._is_coordinate_bounds)  # noqa: E501
        dims = _first_unique(dims)
        data = data.transpose(..., *(dim for dim in dims if dim in data.dims))

        return data

    def _parse_key(
        self,
        key,
        search_vars=True,
        search_coords=True,
        search_derivations=True,
        search_registry=True,
        **kwargs
    ):
        """
        Return a DataArray or function that generates the data and a string indicating
        the object type. Extra args are passed to `.vars.get` and `.coords.get`.
        """
        # Return a variable, removing special suffixes from variable names
        # NOTE: This lets us implement a quick __contains__ that works on derived vars
        # TODO: Add robust method for automatically removing dimension reduction
        # suffixes from var names and adding them as cell methods (currently do this in
        # Experiment.load()), or excluding suffixes when looking up in CFRegistry.
        if not isinstance(key, str):
            raise TypeError(f'Invalid key {key!r}. Must be string.')
        if search_vars:
            da = self.vars.get(key, search_registry=search_registry, **kwargs)
            if da is not None:  # noqa: E501
                da.name = REGEX_IGNORE.sub(r'\1', da.name)
                return 'var', da

        # Return a coord, transformation, or derivation
        # NOTE: Coordinate search rules out coordinate transformations
        # TODO: Make derivations look like transformations; define functions that
        # accept data arrays with particular names.
        if search_coords:
            coord = self.coords.get(key, search_registry=search_registry, **kwargs)
            if coord is not None:
                return 'coordinate', coord
        if search_derivations:
            func = self._find_derivation(key, *self.data.values())
            if func is not None:
                return 'derivation', functools.partial(func, self)

        # Recursively check if any aliases are valid
        if search_registry:
            var = self._variable_registry.get(key)
            identifiers = var.identifiers if var else ()
            for name in set(identifiers):
                if tup := self._parse_key(
                    name,
                    search_vars=search_vars,
                    search_coords=search_coords,
                    search_derivations=search_derivations,
                    search_registry=False
                ):
                    return tup

    def add(self, *args, **kwargs):
        """
        Call `get` and return a copy of the dataset with the result added to it.
        """
        data = self.data.copy(deep=False)
        kwargs.setdefault('add_cell_measures', False)
        da = self.get(*args, **kwargs)
        if da.name in self.data:
            raise RuntimeError(f'Quantity {da.name!r} already present in dataset.')
        data[da.name] = da
        return data

    @_CFAccessor._clear_cache
    @_expand_variable_args  # standardize args are passed to lookup cache
    # @functools.lru_cache(maxsize=64)  # TODO: fix issue where recursion breaks cache
    def get(
        self, key, *,
        standardize=False,
        units=None,
        normalize=False,
        runmean=None,
        add=None,
        subtract=None,
        multiply=None,
        divide=None,
        **kwargs
    ):
        """
        Call `~ClimoDatasetAccessor.__getitem__`, with optional post-processing
        steps and special behavior when variables are prefixed or suffixed with
        certain values.

        Parameters
        ----------
        key : var-spec or 2-tuple
            The variable specification. See `~ClimoDatasetAccessor.__getitem__` for
            details. The following prefix suffix shorthands are also supported:

            * Prepend ``abs_`` to return the absolute value of the result.
            * Append ``_latitude`` or ``_strength`` to return vertically and zonally
              integrated energy and momentum budget maxima or latitudes of maxima.
            * Append ``_1``, ``_2``, ``_anomaly``, or ``_ratio`` to make a selection or
              take an anomaly pair difference using `~ClimoAccessor.sel_pair`.

            All names can be replaced with 2-tuples of the form ('name', kwargs) to
            pass keyword arguments positionally.
        units : unit-spec, optional
            Convert the result to the input units with
            `~ClimoDataArrayAccessor.to_units`.
        standardize : bool, default: False
            Convert the result to the standard units with
            `~ClimoDataArrayAccessor.to_standard_units`.
        normalize : bool, default: False
            Whether to normalize the resulting data with
            `~ClimoDataArrayAccessor.normalize`.
        runmean : bool, optional
            Apply a length-`runmean` running mean to the time dimension with
            `~ClimoDataArrayAccessor.runmean`.
        add, subtract, multiply, divide : var-spec, optional
            Modify the resulting variable by adding, subtracting, multiplying, or
            dividing by this variable (passed to `~ClimoDatasetAccessor.get`).
        **kwargs
            Passed to `~ClimoDataArrayAccessor.reduce`. Used to reduce dimensionality.

        Other parameters
        ----------------
        quantify : bool, default: True
            Whether to quantify the data with `~ClimoDataArrayAccessor.quantify()`.
        add_cell_measures : bool, default: True
            Whether to add default cell measures to the coordinates.
        search_coords : bool, default: True
            Whether to search for coordinates.
        search_vars : bool, default: True
            Whether to search for variables.
        search_cf : bool, default: True
            Whether to translate CF names.
        search_registry : bool, default: True
            Whether to translate registered names and aliases.
        search_derivations : bool, default: True
            Whether to perform registered derivations of coordinates or variables.
        search_transformations : bool, default: True
            Whether to perform registered transformations of coordinates or variables.
        long_name, short_name, standard_name, long_prefix, long_suffix, short_prefix, \
short_suffix : str, optional
            Arguments to be passed to `~.cfvariable.CFVariable.modify` when
            constructing the `~ClimoDataArrayAccessor.cfvariable`. Added as
            attributes on the returned `~xarray.DataArray`.

        Returns
        -------
        data : xarray.DataArray
            The data.
        """
        # Get the variable, translating meta-variable actions and interpreting
        # CFVariable attributes passed as keyword arguments.
        # TODO: Avoid name conflicts with derivations and variables?
        flag_abs, key, flag_reduce, flag_pair = REGEX_MODIFY.match(key).groups()
        kw_reduce = kwargs.copy()
        kw_attrs = {k: kw_reduce.pop(k) for k in CFVARIABLE_ARGS if k in kw_reduce}
        kw_getitem = {k: kw_reduce.pop(k) for k in PARSEKEY_ARGS if k in kw_reduce}
        data = self._get_item(key, **kw_getitem)

        # Reduce dimensionality using keyword args
        # WARNING: For timescale variables take inverse before and after possible
        # average. Should move this kludge away.
        if flag_reduce := flag_reduce and flag_reduce.strip('_'):
            kw_reduce.update(data.climo._budget_reduce_kwargs(flag_reduce))
        if kw_reduce:
            try:
                data = data.climo.reduce(source=self.data, **kw_reduce)
            except Exception:
                raise ValueError(f'Failed to reduce data {key!r} with {kw_reduce}.')

        # Normalize the data
        if normalize:
            data = data.climo.normalize()

        # Take the rolling mean
        if runmean:
            data = data.climo.runmean(time=runmean)

        # Take the absolute value, accounting for attribute-stripping xarray bug
        if flag_abs:
            data = quack._keep_cell_attrs(np.abs)(data)

        # Select pair only *after* doing all the math. This is a convenient way
        # to get difference between reduced values
        if flag_pair:
            data = data.climo.sel_pair(flag_pair.strip('_'))

        # Modify the variable. This was used to compare storm track intensity changes
        # under different temperature gradient adjustments.
        for other, method in zip(
            (multiply, divide, add, subtract),
            ('mul', 'truediv', 'add', 'sub'),
        ):
            if other is not None:
                if isinstance(other, (str, tuple)):
                    other = self.get(other)
                with xr.set_options(keep_attrs=True):
                    data = getattr(data, f'__{method}__')(other)  # should keep name

        # Change the units
        if units is not None:  # permit units='' to translate to dimensionless
            data = data.climo.to_units(units)
        elif standardize:
            data = data.climo.to_standard_units()

        data.attrs.update(kw_attrs)
        return data

    def quantify(self):
        """
        Return a copy of the `xarray.Dataset` with underlying `xarray.DataArray` data
        converted to `pint.Quantity` using the ``'units'`` attributes. Coordinate bounds
        variables are excluded. Already-quantified data is left alone.
        """
        return self.data.map(lambda d: d if d.climo._is_coordinate_bounds else d.climo.quantify())  # noqa: E501

    def dequantify(self):
        """
        Return a copy of the `xarray.Dataset` with underlying `xarray.DataArray` data
        stripped of its units and the units written to the ``'units'`` attributes.
        Already-dequantified data is left alone.
        """
        return self.data.map(lambda d: d.climo.dequantify())

    @property
    def vars(self):
        """
        Analogue to `ClimoAccessor.coords` for retreiving always-quantified data
        variables based on their actual names, standard name attributes, or
        `~.cfvariable.CFVariableRegistry` identifiers.
        """
        return _VarsQuantified(self.data, self.variable_registry)<|MERGE_RESOLUTION|>--- conflicted
+++ resolved
@@ -1574,15 +1574,9 @@
         ----------
         measures : dict-like, optional
             Dictionary of cell measures. If none are provided, the default `width`,
-<<<<<<< HEAD
-            `depth`, `height`, and `period` measures are automatically calculated.
-            If this is a DataArray, surface pressure will not be taken into account
-            and isentropic grids will error out.
-=======
             `depth`, `height`, and `duration` measures are automatically calculated.
             If this is a DataArray, pressure level cell heights will not include
             surface pressure and isentropic level cell heights cannot be computed.
->>>>>>> 8b9b8d8b
         dataset : xarray.Dataset, optional
             The dataset associated with this `xarray.DataArray`. Needed when
             calculating cell measures automatically.
@@ -1593,6 +1587,9 @@
         **kwargs
             Cell measures passed as keyword args.
         """
+        # TODO: Support data arrays with surface pressure, isentropic density
+        # stored as coordinate variables. This should be part of derivation refactor
+        # supporting derivations/retrievals on both data aqrays and data array coords.
         stopwatch = _make_stopwatch(verbose=False)
         cf = self.cf
         data = self.data.copy(deep=False)
