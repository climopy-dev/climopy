--- conflicted
+++ resolved
@@ -62,7 +62,6 @@
     'search_registry',
 )
 
-<<<<<<< HEAD
 # Regular expressions compiled for speed
 REGEX_BOUNDS = re.compile(r'\A(.*?)(?:_(top|bot(?:tom)?|del(?:ta)?|b(?:ou)?nds))?\Z')  # coordinate suffixes implying changes  # noqa: E501
 REGEX_IGNORE = re.compile(r'\A(.*?)(_zonal|_horizontal|_atmosphere)?(_timescale|_autocorr)?\Z')  # variable suffixes to ignore  # noqa: E501
@@ -72,13 +71,24 @@
 
 # Custom cell measures and associated coordinates. Naming conventions are consistent
 # with existing 'cell' style names and avoid conflicts with axes names / standard names.
-# NOTE: The width * depth = area and width * depth * height = volume
-# TODO: The height cell measures are generally mass-per-unit-area implying volume
-# is more like mass but may want to support actual volume and height in future.
+# NOTE: width * depth = area and width * depth * height = volume
+# NOTE: height should generally be a mass-per-unit-area weighting rather than distance
 CELL_MEASURE_COORDS = {
-    'length': ('longitude',),
-    'width': ('latitude',),
-=======
+    'width': ('longitude',),
+    'depth': ('latitude',),
+    'height': ('vertical',),
+    'duration': ('time',),
+    'area': ('longitude', 'latitude'),
+    'volume': ('longitude', 'latitude', 'vertical'),
+}
+COORD_CELL_MEASURE = {
+    coords[0]: m for m, coords in CELL_MEASURE_COORDS.items() if len(coords) == 1
+}
+if hasattr(_cf_accessor, '_CELL_MEASURES'):
+    _cf_accessor._CELL_MEASURES = tuple(CELL_MEASURE_COORDS)
+else:
+    warnings._warn_climopy('cf_xarray API changed. Cannot update cell measures.')
+
 # Expand regexes for automatic coordinate detection with standardize_coords
 # NOTE: The new 'vertical' regex covers old options 'nav_lev', 'gdep', 'lv_', '[o]*lev',
 # 'depth' and the time regex includes new matches 'date', 'datetime', 'lag'.
@@ -106,55 +116,6 @@
     elif not _cf_strings:
         warnings._warn_climopy('cf_xarray API changed. Cannot update coordinate regexes.')  # noqa: E501
 
-# Custom cell measures and associated coordinates. Naming conventions are consistent
-# with existing 'cell' style names and avoid conflicts with axes names / standard names.
-# NOTE: width * depth = area and width * depth * height = volume
-# NOTE: height should generally be a mass-per-unit-area weighting rather than distance
-CELL_MEASURE_COORDS = {
-    'width': ('longitude',),
-    'depth': ('latitude',),
->>>>>>> dc19d463
-    'height': ('vertical',),
-    'duration': ('time',),
-    'area': ('longitude', 'latitude'),
-    'volume': ('longitude', 'latitude', 'vertical'),
-}
-COORD_CELL_MEASURE = {
-    coords[0]: m for m, coords in CELL_MEASURE_COORDS.items() if len(coords) == 1
-}
-if hasattr(_cf_accessor, '_CELL_MEASURES'):
-    _cf_accessor._CELL_MEASURES = tuple(CELL_MEASURE_COORDS)
-else:
-    warnings._warn_climopy('cf_xarray API changed. Cannot update cell measures.')
-<<<<<<< HEAD
-
-# Expand regexes for automatic coordinate detection with standardize_coords
-# NOTE: The new 'vertical' regex covers old options 'nav_lev', 'gdep', 'lv_', '[o]*lev',
-# 'depth' and the time regex includes new matches 'date', 'datetime', 'lag'.
-# NOTE: Suffixes are irrelevant because we only test re.match without end word
-# or end string atoms. The old regex dictionary needlessly includes suffixes.
-_cf_regex = getattr(_cf_accessor, 'regex', None)
-if _cf_regex:
-    _cf_regex.update({
-        'longitude': '(?:x|nav_)?(?:lon|g?lam)',
-        'latitude': '(?:y|nav_)?(?:lat|g?phi)',
-        'vertical': (
-            r'z\Z|(?:[a-z_]+)?(?:le?v|g?dep)|pres|sigma|h(?:ei)?ght|altitude'
-            r'|isobar(?:ic)?|isotherm(?:al)?|isentrop(?:e|ic)|top_bottom|bottom_top'
-        ),
-        'time': r't\Z|time|date|datetime|lag|min|hour|day|week|month|year',
-        'X': r'x\Z|i\Z|n(?:lon|phi|i)',
-        'Y': r'y\Z|j\Z|n(?:lat|phi|j)',
-    })
-    _cf_regex['Z'] = _cf_regex['vertical']
-    _cf_regex['T'] = _cf_regex['time']
-    if all(isinstance(_, re.Pattern) for _ in _cf_accessor.regex.values()):
-        _cf_regex.update({key: re.compile(value) for key, value in _cf_regex.items()})
-    elif not all(isinstance(_, str) for _ in _cf_regex.values()):
-        _cf_regex = None
-if not _cf_regex:
-    warnings._warn_climopy('cf_xarray API changed. Cannot update coordinate regexes.')
-
 # Expand regexes for coordinate detection
 # NOTE: The default criteria only sees 'degree_E' not 'deg_E', and 'degree_east' not
 # 'degree_East'. This is annoying so we make it as flexible as custom unit definition.
@@ -167,8 +128,6 @@
 if not _cf_criteria:
     warnings._warn_climopy('cf_xarray API changed. Cannot update coordinate criteria.')
 
-=======
->>>>>>> dc19d463
 
 # Mean and average templates
 _template_meansum = """
