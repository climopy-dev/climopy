--- conflicted
+++ resolved
@@ -12,13 +12,8 @@
 import pint
 
 from .internals import ic  # noqa: F401
-<<<<<<< HEAD
-from .internals import warnings
+from .internals import docstring, warnings
 from .unit import _to_pint_string, decode_units, format_units
-=======
-from .internals import docstring, warnings
-from .unit import latex_units, parse_units
->>>>>>> 7129866f
 
 __all__ = [
     'vreg',  # pint convention
@@ -42,7 +37,7 @@
 long_name : str, optional
     The plot-friendly variable name.
 standard_units : str, optional
-    The plot-friendly CF-compatible units string. Parsed with `~.unit.parse_units`.
+    The plot-friendly CF-compatible units string. Parsed with `~.unit.decode_units`.
 short_name : str, optional
     The shorter plot-friendly variable name. This is useful for describing
     the "category" of a variable and its descendents, e.g. "energy flux" for
@@ -94,15 +89,12 @@
 docstring.snippets['params_cfmodify'] = _params_cfmodify
 
 
-def _modify_name(name, prefix, suffix):
+def _adjust_name(name, prefix, suffix):
     """
     Modify variable name with prefix and suffix, squeeze consective spaces,
     and correct clunky names like "jet stream strength latitude".
     """
-    prefix = prefix or ''
-    suffix = suffix or ''
-    name = ' '.join((prefix, name, suffix)).strip()
-    name = re.sub(r'\s\+', ' ', name)  # squeeze consecutive spaces
+    name = ' '.join(s.strip() for s in (prefix, name, suffix) if s)
     for modifier in ('strength', 'intensity'):
         for ending in ('latitude', 'anomaly', 'response'):
             name = name.replace(f'{modifier} {ending}', ending)
@@ -137,27 +129,14 @@
             string += f', {standard_units=}'
         return f'CFVariable({string})'
 
-<<<<<<< HEAD
+    @docstring.inject_snippets()
     def __init__(self, name, *args, **kwargs):
-=======
-    @docstring.inject_snippets()
-    def __init__(self, name, *args, registry=None, **kwargs):
->>>>>>> 7129866f
         """
         Parameters
         ----------
         name : str
             The canonical variable name.
-<<<<<<< HEAD
-        *args, **kwargs
-            Passed to `CFVariable.update`. The `long_name`, `standard_units`, and
-            `short_name` can be passed positionally (in that order).
-=======
         %(params_cfupdate)s
-        registry : `CFVariableRegistry`
-            The associated registry. This is passed automatically when creating
-            variables with `~CFVariableRegistry.define`.
->>>>>>> 7129866f
         """
         # NOTE: Accessor can only be added by querying the registry to make an
         # ad hoc copy. The 'reference' variables in general should be conceptually
@@ -217,27 +196,7 @@
         for var in self._children:
             yield from var
 
-<<<<<<< HEAD
     def _inherit_property(self, attr, value=None, default=None):
-=======
-    @staticmethod
-    def _adjust_name(name, prefix, suffix):
-        """
-        Modify variable name with prefix and suffix, squeeze consective spaces,
-        and correct clunky names like "jet stream strength latitude".
-        """
-        if name is None:
-            return None
-        prefix = prefix or ''
-        suffix = suffix or ''
-        name = ' '.join((prefix, name, suffix)).strip()
-        name = re.sub(r'\s\+', ' ', name)  # squeeze consecutive spaces
-        for modifier in ('strength', 'intensity'):
-            for ending in ('latitude', 'anomaly', 'response'):
-                name = name.replace(f'{modifier} {ending}', ending)
-        return name
-
-    def _inherit_prop(self, attr, value=None, default=None):
         """
         Try to inherit property if `value` was not provided. This is used when
         updating variables with `~CFVariable.update`.
@@ -248,16 +207,15 @@
             return value
 
     def _use_standard_units(self):
->>>>>>> 7129866f
         """
         Whether to use the standard units or accessor units. Prefer the former so
-        that subsequent labels match the `standard_units` ordering of subunits.
-        """
-        if not self._accessor and self.standard_units is None:
+        the resulting labels match the `standard_units` ordering of subunits.
+        """
+        if not self._climo and self.standard_units is None:
             raise RuntimeError(f'Variable {self.name!r} has no units and no accessor.')
         return bool(
-            self._accessor and self.standard_units is not None
-            and self.units_pint != self._accessor.units
+            self._climo and self.standard_units is not None
+            and self.units_object != self._climo.units
         )
 
     @docstring.inject_snippets()
@@ -323,86 +281,23 @@
 
         Parameters
         ----------
-<<<<<<< HEAD
-        long_name : str, optional
-            The plot-friendly variable name.
-        standard_units : str, optional
-            The plot-friendly CF-compatible units string. Parsed with
-            `~.unit.decode_units`.
-        short_name : str, optional
-            The shorter plot-friendly variable name. This is useful for describing
-            the "category" of a variable and its descendents, e.g. "energy flux" for
-            something with units watts per meters squared. If not provided, this is
-            set to `long_name`. It is often useful to leave this unset and create
-            child variables that inherit the parent `short_name`.
-        standard_name : str, optional
-            The unambiguous CF-defined variable name. If one does not exist, you may
-            construct a reasonable one based on the `CF guidelines \
-            <http://cfconventions.org/Data/cf-standard-names/docs/guidelines.html>`_.
-            If not provided, an *ad hoc* `standard_name` is constructed by replacing
-            the non-alphanumeric characters in `long_name` with underscores. Since
-            the `standard_name` is supposed to be a *unique* variable identifier,
-            it is never inherited from parent variables.
-        long_prefix, long_suffix : str, optional
-            Prefix and suffix to be added to the long name. Defaults to `short_prefix`
-            and `short_suffix`.
-        short_prefix, short_suffix : str, optional
-            Prefix and suffix to be added to the short name. Also sets `long_prefix`
-            and `long_suffix` if they were not specified.
-        symbol : str, optional
-            The TeX-style symbol used to represent the variable, e.g. ``R_o`` for the
-            Rossby number or ``\\lambda`` for the climate sensitivity parameter.
-        sigfig : int, optional
-            The number of significant figures when printing this variable with
-            `~CFVariable.scalar_label`.
-        reference : float, optional
-            The notional "reference" value for the variable (in units `standard_units`).
-            Useful for parameter sweeps with respect to some value.
-        colormap : colormap-spec, optional
-            The appropriate colormap when plotting this quantity. Generally this should
-            be parsed by `~proplot.constructor.Colormap`.
-        axis_scale : scale-spec, optional
-            The axis scale name when using this quantity as an axis variable. Generally
-            this should be parsed by `~proplot.constructor.Scale`.
-        axis_reverse : bool, optional
-            Whether to reverse the axis by default when using this quantity as
-            an axis variable.
-        axis_formatter : formatter-spec, optional
-            The number formatter when using this quantity as an axis variable. Parsed
-            by `proplot.constructor.Formatter`. Set to ``False`` to revert to the
-            default formatter instead of inheriting the formatter.
-        scalar_formatter : formatter-spec, optional
-            The number formatter when using this quantity as a scalar label. Parsed
-            by `proplot.constructor.Formatter`. Set to ``False`` to revert to the
-            default formatter instead of inheriting the formatter.
-=======
         %(params_cfupdate)s
->>>>>>> 7129866f
         """
         # NOTE: Important to add prefixes and suffixes to long_name *after* using
         # as default short_name. Common use case is to create "child" variables with
         # identical short_name using e.g. vreg.define('var', long_prefix='prefix')
-<<<<<<< HEAD
-        standard_units = self._inherit_property('standard_units', standard_units)
         long_name = self._inherit_property('long_name', long_name)
         short_name = self._inherit_property('short_name', short_name, default=long_name)
         standard_name = self._inherit_property('standard_name', standard_name)
+        standard_units = self._inherit_property('standard_units', standard_units)
+        if long_name is not None:
+            long_name = _adjust_name(long_name, long_prefix or short_prefix, long_suffix or short_suffix)  # noqa: E501
+        if short_name is not None:
+            short_name = _adjust_name(short_name, short_prefix, short_suffix)
+        if standard_name is None and long_name is not None:
+            standard_name = re.sub(r'\W+', '_', long_name).strip('_').lower()
         if standard_units is not None:
             standard_units = _to_pint_string(standard_units)
-        if long_name is not None:
-            long_name = _modify_name(long_name, long_prefix or short_prefix, long_suffix or short_suffix)  # noqa: E501
-        if short_name is not None:
-            short_name = _modify_name(short_name, short_prefix, short_suffix)
-=======
-        standard_units = self._inherit_prop('standard_units', standard_units)
-        long_name = self._inherit_prop('long_name', long_name)
-        short_name = self._inherit_prop('short_name', short_name, default=long_name)
-        long_name = self._adjust_name(long_name, long_prefix or short_prefix, long_suffix or short_suffix)  # noqa: E501
-        short_name = self._adjust_name(short_name, short_prefix, short_suffix)
-        standard_name = self._inherit_prop('standard_name', standard_name)
->>>>>>> 7129866f
-        if standard_name is None and long_name is not None:
-            standard_name = re.sub(r'\W+', '_', long_name).strip('_').lower()
         if (default_axis_formatter := 'auto') and axis_formatter is False:
             axis_formatter = default_axis_formatter
         if (default_scalar_formatter := ('sigfig', 2)) and scalar_formatter is False:
@@ -411,7 +306,6 @@
         self._long_name = long_name
         self._short_name = short_name
         self._standard_name = standard_name
-<<<<<<< HEAD
         self._symbol = self._inherit_property('symbol', symbol, default='').strip('$')
         self._reference = self._inherit_property('reference', reference)
         self._colormap = self._inherit_property('colormap', colormap, default='Greys')
@@ -419,14 +313,6 @@
         self._axis_reverse = self._inherit_property('axis_reverse', axis_reverse, default=False)  # noqa: E501
         self._axis_scale = self._inherit_property('axis_scale', axis_scale)
         self._scalar_formatter = self._inherit_property('scalar_formatter', scalar_formatter, default=default_scalar_formatter)  # noqa: E501
-=======
-        self._symbol = self._inherit_prop('symbol', symbol, default='').strip('$')
-        self._reference = self._inherit_prop('reference', reference)
-        self._colormap = self._inherit_prop('colormap', colormap, default='Greys')
-        self._axis_formatter = self._inherit_prop('axis_formatter', axis_formatter, default=default_axis_formatter)  # noqa: E501
-        self._axis_reverse = self._inherit_prop('axis_reverse', axis_reverse, default=0)
-        self._axis_scale = self._inherit_prop('axis_scale', axis_scale)
-        self._scalar_formatter = self._inherit_prop('scalar_formatter', scalar_formatter, default=default_scalar_formatter)  # noqa: E501
 
     @docstring.inject_snippets()
     def modify(
@@ -458,30 +344,33 @@
         We're already using non-standard reduction methods, so this isn't a stretch.
         """
         # Helper functions
-        def _pop_integral(*args):
+        def _as_set(arg):
+            arg = arg or set()
+            if isinstance(arg, (tuple, list, set)):
+                return set(arg)
+            else:
+                return {arg}
+        def _pop_integral(*args):  # noqa: E301
             b = all('integral' in arg for arg in args)
             if b:
                 for arg in args:
                     arg.remove('integral')
             return b
-        def _as_set(arg):  # noqa: E301
-            arg = arg or set()
-            if isinstance(arg, (tuple, list, set)):
-                return set(arg)
-            else:
-                return {arg}
-
-        # Get variable
-        reg = self._registry
-        if reg is None:
-            raise RuntimeError(
-                'Variable must have an assigned registry. Try creating with '
-                'CFVariableRegistry.define or looking up with CFVariableRegistry().'
-            )
-        var = copy.copy(self)
-        var._accessor = accessor
-        if var.name[0] == 'c' and 'convergence' in var.long_name and _pop_integral(latitude):  # noqa: E501
-            var = self._get_item(var.name[1:])  # Green's theorem; e.g. cehf --> ehf
+
+        # Apply basic overrides
+        reg = self._registry or {}
+        kwpost = {  # update these later!
+            key: kwargs.pop(key) for key in tuple(kwargs)
+            if key in ('long_prefix', 'long_suffix', 'short_prefix', 'short_suffix')
+        }
+        self = copy.copy(self)
+        if (
+            self.name[0] == 'c' and self.name[1:] in reg
+            and 'convergence' in self.long_name and _pop_integral(latitude)
+        ):
+            self = reg._get_item(self.name[1:])  # Green's theorem; e.g. cehf --> ehf
+        self.climo = accessor
+        self.update(**kwargs)
 
         # Get reduction method specifications
         # TODO: Expand this section
@@ -490,46 +379,39 @@
         vertical = _as_set(vertical)
         time = _as_set(time)
         for method in ('autocorr',):
-            if m := re.match(rf'\A(.+)_{method}\Z', var.name):
+            if m := re.match(rf'\A(.+)_{method}\Z', self.name):
                 name = m.group(1)
                 time.add(method)
 
-        # Apply basic overrides
-        kwmod = {  # update later!
-            key: kwargs.pop(key) for key in tuple(kwargs)
-            if key in ('long_prefix', 'long_suffix', 'short_prefix', 'short_suffix')
-        }
-        var.update(**kwargs)
-
         # Handle unit changes due to integration
         # NOTE: Vertical integration should always be with units kg/m^2
-        # NOTE: Pint contexts apply required multiplication/division by c_p and g.
-        if var in reg.meridional_momentum_flux and _pop_integral(longitude):
+        # NOTE: Unit contexts apply required multiplication/division by c_p and g.
+        if self in reg.get('meridional_momentum_flux', ()) and _pop_integral(longitude):
             units = 'TN' if _pop_integral(vertical) else 'TN 100hPa^-1'
-            var.update(
-                long_name=var.long_name.replace('flux', 'transport'),
+            self.update(
+                long_name=self.long_name.replace('flux', 'transport'),
                 short_name='momentum transport',
                 standard_units=units,
             )
-        elif var in reg.meridional_energy_flux and _pop_integral(longitude):
+        elif self in reg.get('meridional_energy_flux', ()) and _pop_integral(longitude):
             units = 'PW' if _pop_integral(vertical) else 'PW 100hPa^-1'
-            var.update(
-                long_name=var.long_name.replace('flux', 'transport'),
+            self.update(
+                long_name=self.long_name.replace('flux', 'transport'),
                 short_name='energy transport',
                 standard_units=units,
             )
         elif _pop_integral(vertical):
             # NOTE: Earth surface area is 500 x 10^12 m^2 and 10^12 is Tera,
             # 10^15 is Peta, 10^18 is Exa, 10^21 is Zeta.
-            if var in reg.energy:
+            if self in reg.get('energy', ()):
                 units = 'ZJ' if _pop_integral(longitude, latitude) else 'MJ m^-2'
-                var.update(standard_units=units)  # same short name 'energy content'
-            elif var in reg.energy_flux:
+                self.update(standard_units=units)  # same short name 'energy content'
+            elif self in reg.get('energy_flux', ()):
                 units = 'PW' if _pop_integral(longitude, latitude) else 'W m^-2'
-                var.update(standard_units=units)  # same short name 'energy flux'
-            elif var in reg.acceleration:  # includes flux convergence
+                self.update(standard_units=units)  # same short name 'energy flux'
+            elif self in reg.get('acceleration', ()):  # includes flux convergence
                 units = 'TN' if _pop_integral(longitude, latitude) else 'Pa'
-                var.update(standard_units=units, short_name='eastward stress')
+                self.update(standard_units=units, short_name='eastward stress')
             else:
                 vertical.add('integral')  # raises error below
 
@@ -547,10 +429,10 @@
         # Latitude dimension reduction of variable in question
         args = latitude & {'argmin', 'argmax', 'argzero'}
         if args:
-            var.update(
+            self.update(
                 short_name='latitude',
                 standard_units='deg_north',
-                symbol=fr'\phi_{{{var.symbol}}}',
+                symbol=fr'\phi_{{{self.symbol}}}',
                 axis_formatter='deg',
                 long_suffix=f'{args.pop()[3:]} latitude',  # use the first one
                 # long_suffix='latitude',
@@ -558,7 +440,7 @@
 
         # Centroid reduction
         if 'centroid' in latitude:
-            var.update(
+            self.update(
                 long_suffix='centroid',
                 short_name='centroid',
                 standard_units='km',
@@ -567,23 +449,23 @@
 
         # Time dimension reductions of variable in question
         if 'timescale' in time:
-            var.update(  # modify existing
+            self.update(  # modify existing
                 long_suffix='e-folding timescale',
                 short_name='timesale',
                 standard_units='day',
-                symbol=fr'T_e({var.symbol})',
+                symbol=fr'T_e({self.symbol})',
                 axis_formatter=False,
             )
         elif 'autocorr' in time:
-            var.update(  # modify existing
+            self.update(  # modify existing
                 long_suffix='autocorrelation',
                 short_name='autocorrelation',
                 standard_units='',
-                symbol=fr'\rho({var.symbol})',
+                symbol=fr'\rho({self.symbol})',
                 axis_formatter=False,
             )
         elif 'hist' in time:
-            var.update(
+            self.update(
                 long_suffix='histogram',
                 short_name='count',
                 standard_units='',
@@ -592,20 +474,19 @@
 
         # Exact coordinates
         coords = [
-            rf'{method.magnitude}$\,${latex_units(method.units)}'
+            rf'{method.magnitude}$\,${format_units(method.units)}'
             if isinstance(method, pint.Quantity) else str(method)
             for methods in (longitude, latitude, vertical, time) for method in methods
             if isinstance(method, (pint.Quantity, numbers.Number))
         ]
         if coords:
-            var.update(long_suffix='at ' + ', '.join(coords))
+            self.update(long_suffix='at ' + ', '.join(coords))
         if any('normalized' in dim for dim in (longitude, latitude, vertical, time)):
-            var.update(standard_units='')
+            self.update(standard_units='')
 
         # Finally add user-specified prefixes and suffixes
-        var.update(**kwmod)
-        return var
->>>>>>> 7129866f
+        self.update(**kwpost)
+        return self
 
     # Core properties
     @property
@@ -808,10 +689,10 @@
         in order to preserve numerator and denominator grouping implied by the
         forward slashes in the string. See `~.unit.format_units` for details.
         """
-        if self.standard_units is None or self.units_object != self.climo.units:
+        if self._use_standard_units():  # this is factored out for debugging
+            units = self.standard_units
+        else:
             units = self.climo.units
-        else:
-            units = self.standard_units
         return format_units(units)  # format, retaining slashes and whatnot
 
     @property
@@ -829,17 +710,16 @@
         """
         The `~climopy.accessor.ClimoAccessor` associated with this variable.
         """
-<<<<<<< HEAD
         if self._climo is None:
             raise RuntimeError('ClimoAccessor missing from this CFVariable.')
         return self._climo
-=======
-        if self._use_standard_units():  # this is factored out for debugging
-            units = self.standard_units
-        else:
-            units = self._accessor.units
-        return latex_units(units)  # style retaining ordering and whatnot
->>>>>>> 7129866f
+
+    @climo.setter
+    def climo(self, item):
+        from . import accessor
+        if not isinstance(item, accessor.ClimoDataArrayAccessor):
+            raise TypeError('Accessor must be instance of ClimoDataArrayAccessor.')
+        self._climo = item
 
 
 class CFVariableRegistry(object):
@@ -851,7 +731,7 @@
     """
     def __init__(self):
         self._database = {}
-        self._init_cfvariable_class()
+        self._init_class()
 
     def __contains__(self, key):
         try:
@@ -886,35 +766,8 @@
     @docstring.inject_snippets()
     def __call__(self, key, **kwargs):
         """
-<<<<<<< HEAD
-        Return a copy of a `CFVariable` with optional name and unit modifications
-        based on the coordinate reduction methods and optional pairing to an existing
-        `~.accessor.ClimoDataArrayAccessor`. Inspired by `pint.UnitRegistry.__call__`.
-
-        Parameters
-        ----------
-        name : str
-            The variable name
-        accessor : `~.accessor.ClimoDataArrayAccessor`
-            The accessor (required for certain labels). Automatically
-            supplied when requesting the accessor property
-            `~.accessor.ClimoDataArrayAccessor.cfvariable`.
-        longitude, latitude, vertical, time : optional
-            Reduction method(s) for standard CF coordinate axes. Taken from
-            corresponding dimensions in the `cell_methods` attribute when requesting
-            the accessor property `~.accessor.ClimoDataArrayAccessor.cfvariable`.
-        **kwargs
-            Passed to `CFVariable.update`. Prefixes and suffixes are applied at
-            the end, while name replacements are applied at the beginning
-
-        Note
-        ----
-        For ``integral`` coordinate reductions, instructions for dealing with unit
-        changes must be hardcoded in this function. So far this is done for energy
-        budget, momentum budget, and Lorenz budget terms and their children.
-=======
         Return a copy of the registered variable optionally paired to a
-        specific `~.accessor.DataArrayAccessor` and with optional name and
+        specific `~.accessor.ClimoDataArrayAccessor` and with optional name and
         unit modifications based on the input cell method reductions.
         Inspired by `pint.UnitRegistry.__call__`.
 
@@ -927,7 +780,15 @@
         """
         var = self._get_item(key)
         return var.modify(**kwargs)
->>>>>>> 7129866f
+
+    def _init_class(self):
+        """
+        Create a `CFVariable` subclass that uses the input registry. This mimics
+        pint's registry-specific Unit and Quantity internals.
+        """
+        class CFVariable(_CFVariable):
+            _registry = self
+        object.__setattr__(self, 'CFVariable', CFVariable)
 
     def _get_item(self, key):
         """
@@ -946,7 +807,7 @@
                     return var
             raise KeyError(f'Unknown variable name {key!r}.')
         elif isinstance(key, CFVariable):
-            if key._registry is not self:  # TODO: use isinstance(key, self.CFVariable)
+            if key._registry is not self:
                 raise ValueError('CFVariable belongs to different registry.')
             return key
         else:
@@ -956,19 +817,10 @@
         """
         Add an existing `CFVariable` to the registry.
 
-<<<<<<< HEAD
-        # Get variable
-        var = self._get_item(name)
-        if var.name[0] == 'c' and 'convergence' in var.long_name and _pop_integral(latitude):  # noqa: E501
-            var = self._get_item(name[1:])  # Green's theorem; e.g. cehf --> ehf
-        var = copy.copy(var)
-        var._climo = accessor
-=======
         Parameters
         ----------
         var : `CFVariable`
             The variable to register.
->>>>>>> 7129866f
 
         Returns
         -------
@@ -981,7 +833,7 @@
         variable's `~CFVariable.identifiers`, a warning message is printed and the
         conflicting variable is removed from the registry (along with its children).
         """
-        # Remove old variables and children, ensuring zero conflict between sets
+        # Delete old variables and children, ensuring zero conflict between sets
         # of unique identifiers and forbidding deletion of parent variables.
         var = copy.copy(var)  # necessary since its _registry instance must match
         for identifier in set(var.identifiers):
@@ -990,117 +842,17 @@
             except KeyError:
                 pass
             else:
-<<<<<<< HEAD
-                vertical.add('integral')  # raises error below
-
-        # If *integral* reduction is ignored raise error, because integration
-        # always changes units and that means the 'standard' units are incorrect!
-        for dim, methods in zip(
-            ('longitude', 'latitude', 'vertical'),
-            (longitude, latitude, vertical),
-        ):
-            if 'integral' in methods:
-                raise ValueError(
-                    f'Failed to adjust units for {name!r} with {dim}={methods!r}.'
-                )
-
-        # Latitude dimension reduction of variable in question
-        args = latitude & {'argmin', 'argmax', 'argzero'}
-        if args:
-            var.update(
-                standard_units='deg_north',
-                short_name='latitude',
-                long_suffix=f'{args.pop()[3:]} latitude',  # use the first one
-                axis_formatter='deg',
-                symbol=fr'\phi_{{{var.symbol}}}',
-            )
-
-        # Centroid reduction
-        if 'centroid' in latitude:
-            var.update(
-                standard_units='km',
-                short_name='centroid',
-                long_suffix='centroid',
-                axis_formatter=False,
-            )
-
-        # Time dimension reductions of variable in question
-        if 'timescale' in time:
-            var.update(  # modify existing
-                standard_units='day',
-                short_name='timesale',
-                long_suffix='e-folding timescale',
-                axis_formatter=False,
-                symbol=fr'T_e({var.symbol})',
-            )
-        elif 'autocorr' in time:
-            var.update(  # modify existing
-                standard_units='',
-                short_name='autocorrelation',
-                long_suffix='autocorrelation',
-                axis_formatter=False,
-                symbol=fr'\rho({var.symbol})',
-            )
-        elif 'hist' in time:
-            var.update(
-                standard_units='',
-                short_name='count',
-                long_suffix='histogram',
-                axis_formatter=False,
-            )
-
-        # Exact coordinates
-        coords = [
-            rf'{method.magnitude}$\,${format_units(method.units)}'
-            if isinstance(method, pint.Quantity) else str(method)
-            for methods in (longitude, latitude, vertical, time) for method in methods
-            if isinstance(method, (pint.Quantity, numbers.Number))
-        ]
-        if coords:
-            var.update(long_suffix='at ' + ', '.join(coords))
-        if any('normalized' in dim for dim in (longitude, latitude, vertical, time)):
-            var.update(standard_units='')
-
-        # Finally add user-specified prefixes and suffixes
-        var.update(**kwmod)
-        return var
-
-    def _init_cfvariable_class(self):
-        """
-        Create a `CFVariable` subclass that uses the input registry. This mimics
-        pint's registry-specific Unit and Quantity internals.
-        """
-        class CFVariable(_CFVariable):
-            _registry = self
-        object.__setattr__(self, 'CFVariable', CFVariable)
-
-    def _get_item(self, key):
-        """
-        Efficiently retrieve a variable based on its canonical name, name alias, or
-        standard name.
-        """
-        if not isinstance(key, str) or key[:1] == '_':
-            raise TypeError(f'Invalid variable name {key!r}.')
-        try:
-            return self._database[key]  # avoid iterating through registry if possible
-        except KeyError:
-            pass
-        for var in self._database.values():
-            if key == var.standard_name or key in var.aliases:
-                return var
-        raise KeyError(f'Unknown CFVariable {key!r}.')
-
-=======
-                warnings._warn_climopy(f'Overriding variable {prev} with {var}.')
+                warnings._warn_climopy(f'Overriding {prev} with {var}.')
                 for other in prev:  # iterate over self and all children
                     if other is var:  # i.e. we are trying to override a parent!
-                        raise ValueError(f'Variable name conflict between {var} and parent {other}.')  # noqa: E501
+                        raise ValueError(f'Name conflict between {var} and parent {other}.')  # noqa: E501
                     self._database.pop(other.name, None)
+
+        # Add variable to database and return it
         var._registry = self
         self._database[var.name] = var
         return var
 
->>>>>>> 7129866f
     def alias(self, *args):
         """
         Add aliases for an existing registered `CFVariable`. This can be useful
@@ -1143,12 +895,8 @@
             retrieved for data arrays whose `name` match this name using
             ``data_array.climo.cfvariable.property`` or the shorthand form
             ``data_array.climo.property``.
-<<<<<<< HEAD
+        %(params_cfupdate)s
         aliases : str or sequence of str, optional
-=======
-        %(params_cfupdate)s
-        aliases : str or list of str, optional
->>>>>>> 7129866f
             Aliases for the `CFVariable`. This can be useful for identifying dataset
             variables from a wide variety of sources that have empty `standard_name`
             attributes. As an example you might register an air temperature variable
@@ -1180,29 +928,7 @@
         if isinstance(aliases, str):
             aliases = (aliases,)
         var._aliases.extend(aliases)
-<<<<<<< HEAD
-        var._aliases.sort()
-
-        # Delete old variables and children, ensuring zero conflict between sets
-        # of unique identifiers and forbidding deletion of parent variables.
-        for identifier in set(var.identifiers):
-            try:
-                prev = self._get_item(identifier)
-            except KeyError:
-                pass
-            else:
-                warnings._warn_climopy(f'Overriding {prev} with {var}.')
-                for other in prev:  # iterate over self and all children
-                    if other is var:  # i.e. we are trying to override a parent!
-                        raise ValueError(f'Name conflict between {var} and parent {other}.')  # noqa: E501
-                    self._database.pop(other.name, None)
-
-        # Add variable to database and return it
-        self._database[name] = var
-        return var
-=======
         return self.add(var)
->>>>>>> 7129866f
 
     def get(self, key, default=None):
         """
