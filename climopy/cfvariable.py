--- conflicted
+++ resolved
@@ -286,7 +286,6 @@
         # NOTE: Important to add prefixes and suffixes to long_name *after* using
         # as default short_name. Common use case is to create "child" variables with
         # identical short_name using e.g. vreg.define('var', long_prefix='prefix')
-<<<<<<< HEAD
         long_name = self._inherit_property('long_name', long_name)
         standard_name = self._inherit_property('standard_name', standard_name)
         if long_name is not None:
@@ -302,22 +301,6 @@
         if standard_units is not None:
             standard_units = _to_pint_string(standard_units)
         if (default_axis_formatter := 'auto') and axis_formatter is False:
-=======
-        long_name = self._inherit_prop('long_name', long_name)
-        long_name = self._adjust_name(long_name, long_prefix or short_prefix, long_suffix or short_suffix)  # noqa: E501
-        standard_name = self._inherit_prop('standard_name', standard_name)
-        if long_name is None and standard_name is not None:
-            long_name = re.sub(r'_', ' ', standard_name).strip()
-        if standard_name is None and long_name is not None:
-            standard_name = re.sub(r'\W+', '_', long_name).strip('_').lower()
-        short_name = self._inherit_prop('short_name', short_name, default=long_name)
-        short_name = self._adjust_name(short_name, short_prefix, short_suffix)
-        standard_units = self._inherit_prop('standard_units', standard_units)
-
-        # Add attributes
-        default_axis_formatter = 'auto'
-        if axis_formatter is False:
->>>>>>> bcfff1a5
             axis_formatter = default_axis_formatter
         if (default_scalar_formatter := ('sigfig', 2)) and scalar_formatter is False:
             scalar_formatter = default_scalar_formatter
@@ -369,15 +352,12 @@
                 return set(arg)
             else:
                 return {arg}
-<<<<<<< HEAD
         def _pop_integral(*args):  # noqa: E301
             b = all('integral' in arg for arg in args)
             if b:
                 for arg in args:
                     arg.remove('integral')
             return b
-=======
->>>>>>> bcfff1a5
 
         # Get reduction method specifications
         # TODO: Expand this section or remove this kludge?
