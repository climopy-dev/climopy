--- conflicted
+++ resolved
@@ -959,7 +959,7 @@
 
 @quack._yy_metadata
 @quant.while_dequantified('=y', '=y')
-def runmean(y, n, /, axis=-1, wintype='boxcar', pad=np.nan, center=True):
+def runmean(y, n, /, axis=-1, pad=np.nan, center=True, wintype='boxcar'):
     """
     Apply running average to array.
 
@@ -970,11 +970,6 @@
     n : int, optional
         Window length. Passed to `window`.
     axis : int, optional
-<<<<<<< HEAD
-        Axis to filter.
-    wintype : int or array-like
-        Window type. Passed to `window`.
-=======
         Axis along which average is taken.
     dim : str, optional
         *For `xarray.DataArray` input only*.
@@ -982,13 +977,11 @@
     pad : bool, optional
         The pad value used to fill the array back to its original `axis` size.
         If ``None`` then padding is disabled and the `axis` size is reduced.
->>>>>>> 1605709c
     center : bool, optional
         If ``True``, pad symmetrically about the center of the window.
         If ``False``, pad the left side the window.
-    pad : bool, optional
-        The pad value used to fill the array back to its original `axis` size.
-        If ``None`` then padding is disabled and the `axis` size is reduced.
+    wintype : int or array-like
+        Window type. Passed to `window`.
 
     Returns
     -------
