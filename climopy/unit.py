--- conflicted
+++ resolved
@@ -57,10 +57,7 @@
 #: transforming static energy terms between those normalized with respect to unit
 #: vertical pressure distance and terms normalized per unit mass per unit area
 #: (:math:`x \cdot g`).
-<<<<<<< HEAD
 ureg = UnitRegistry(
-=======
-ureg = pint.UnitRegistry(
     # NOTE: If logging messages are enabled with e.g. due to another module calling
     # logging.basicConfig() then the below will emit warnings. Can temporarily
     # disable these messages using 'on_redefinition'. Note also the below definitions
@@ -72,7 +69,6 @@
     # issue due to negative integer exponentiation after enabling this option.
     # See: https://pint-xarray.readthedocs.io/en/stable/creation.html#attaching-units
     # See: https://github.com/hgrecco/pint/issues/1203
->>>>>>> 9300db1b
     preprocessors=[
         lambda s: s.replace('%%', ' permille '),
         lambda s: s.replace('%', ' percent '),
