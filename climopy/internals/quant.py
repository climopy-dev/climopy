--- conflicted
+++ resolved
@@ -56,11 +56,7 @@
 docstring.snippets['quant.quantified'] = _quant_docstring
 
 
-<<<<<<< HEAD
-def _units_container(arg):
-=======
-def _pint_replace_units(container, definitions):
->>>>>>> c8240f53
+def _replace_units(container, definitions):
     """
     Convert the references in a UnitsContainer into valid pint Units, using
     positional data argument units for each reference.
@@ -74,35 +70,11 @@
     return unit
 
 
-<<<<<<< HEAD
-def _replace_units(original_units, values_by_name):
-=======
-def _pint_units_container(arg):
->>>>>>> c8240f53
+def _units_container(arg):
     """
     Convert a pint unit type to a UnitsContainer, checking if it is a reference
     (i.e. a string prefixed with an equal sign).
     """
-<<<<<<< HEAD
-    q = 1
-    with np.errstate(divide='ignore', invalid='ignore'):
-        # NOTE: Multiply quantities successively here just to pull out units
-        # after everything is done. But avoid broadcasting errors as shown.
-        for arg_name, exponent in original_units.items():
-            try:
-                q = q * values_by_name[arg_name] ** exponent
-            except ValueError:  # avoid negative integer powers of integer arrays
-                q = q * values_by_name[arg_name].astype(float) ** exponent
-            m = getattr(q, 'magnitude', q)
-            u = getattr(q, 'units', 1)
-            if not np.isscalar(m):
-                m = m.flat[0]
-            q = m * u
-    return getattr(q, '_units', putil.UnitsContainer({}))
-
-
-def _parse_args(args):
-=======
     is_ref = isinstance(arg, str) and '=' in arg
     if is_ref:
         unit = putil.to_units_container(arg.split('=', 1)[1])
@@ -111,26 +83,14 @@
     return unit, is_ref
 
 
-def _pint_parse_args(units, *, quantify=False):
->>>>>>> c8240f53
+def _parse_args(units, *, quantify=False):
     """
     Parse pint wrapper unit specifications and return a function that standardizes the
     units of positional data arguments. The `quantity` parameter controls whether data
     arguments are quantified or dequantified after unit standardization.
     """
     # Helper variables
-<<<<<<< HEAD
-    defs_args = set()  # arguments which contain definitions
-    defs_args_ndx = set()  # (i.e. names that appear alone and for the first time)
-    dependent_args_ndx = set()  # arguments which depend on others
-    unit_args_ndx = set()  # arguments which have units.
-    args_as_uc = [_units_container(arg) for arg in args]
-
-    # Check for references in args, remove None values
-    for ndx, (arg, is_ref) in enumerate(args_as_uc):
-        if arg is None:
-=======
-    containers = [_pint_units_container(unit) for unit in units]
+    containers = [_units_container(unit) for unit in units]
     independents = {}  # indices of independent definitions
     dependents = set()  # indices of arguments that depend on definitions
     constants = set()  # indices of constant units
@@ -138,7 +98,6 @@
     # Check for references in args and remove None values
     for idx, (container, is_ref) in enumerate(containers):
         if container is None:
->>>>>>> c8240f53
             continue
         elif is_ref:
             if len(container) == 1:
@@ -164,46 +123,6 @@
 
     # Generate converter
     def _converter(args, strict):
-<<<<<<< HEAD
-        args_new = list(args)
-        args_by_name = {}
-
-        # First pass: Grab named values
-        for ndx in defs_args_ndx:
-            arg = args[ndx]
-            args_by_name[args_as_uc[ndx][0]] = arg
-            args_new[ndx] = getattr(arg, '_magnitude', arg)
-
-        # Second pass: calculate derived values based on named values
-        for ndx in dependent_args_ndx:
-            arg = args[ndx]
-            assert _replace_units(args_as_uc[ndx][0], args_by_name) is not None
-            args_new[ndx] = ureg._convert(
-                getattr(arg, '_magnitude', arg),
-                getattr(arg, '_units', putil.UnitsContainer({})),
-                _replace_units(args_as_uc[ndx][0], args_by_name),
-            )
-
-        # Third pass: convert other arguments
-        for ndx in unit_args_ndx:
-            if isinstance(args[ndx], ureg.Quantity):
-                args_new[ndx] = ureg._convert(
-                    args[ndx]._magnitude, args[ndx]._units, args_as_uc[ndx][0]
-                )
-            elif strict:
-                if isinstance(args[ndx], str):
-                    # If the value is a string, we try to parse it
-                    tmp_value = ureg.parse_expression(args[ndx])
-                    args_new[ndx] = ureg._convert(
-                        tmp_value._magnitude, tmp_value._units, args_as_uc[ndx][0]
-                    )
-                else:
-                    raise ValueError(
-                        'A wrapped function using strict=True requires '
-                        'quantity or a string for all arguments with not None units. '
-                        f'(error found for {args_as_uc[ndx][0]}, {args_new[ndx]})'
-                    )
-=======
         # Translate containers into units
         units = {}
         definitions = {}
@@ -212,7 +131,7 @@
             unit = arg.units if isinstance(arg, pint.Quantity) else ureg.dimensionless
             units[idx] = definitions[key] = unit
         for idx in dependents:
-            units[idx] = _pint_replace_units(containers[idx][0], definitions)
+            units[idx] = _replace_units(containers[idx][0], definitions)
         for idx in constants:
             units[idx] = pint.Unit(containers[idx][0])
 
@@ -230,7 +149,6 @@
             if not quantify:
                 arg = arg.magnitude
             args_new.append(arg)
->>>>>>> c8240f53
 
         return args_new, definitions
 
@@ -239,42 +157,8 @@
 
 def _while_converted(units_in, units_out, quantify=False, strict=False, **fmt_defaults):  # noqa: E501
     """
-<<<<<<< HEAD
-    Handle pint units, similar to `~pint.UnitRegistry.wraps`. Put input units as the
-    first argument, set `strict` to ``False`` by default, and if non-quantities are
-    passed into the function, ensure non-quantities are returned by the function rather
-    than a quantity with ``'dimensionless'`` units.
-
-    Parameters
-    ----------
-    units_in : unit-like, string, or list thereof
-        A pint unit like `~pint.UnitRegistry.meter`, a relational string like
-        ``'=x^2'``, or list thereof, specifying the units of the input data. You
-        can put keyword arguments into the unit specification with, for example
-        ``quantify(('=x', '=y'), '=y / x^{{n}}')`` for the ``n``th derivative.
-    units_out : unit-like, string, or list thereof
-        As with `units_in` but for the output arguments.
-    strict : bool, optional
-        Whether non-relational (absolute) unit specifications are strict.
-        If ``False``, non-quantity input is cast to the default units.
-    **fmt_defaults
-        Default values for the terms surrounded by curly braces in relational
-        or string unit specifications.
-
-    Example
-    -------
-    Here is a simple example for a derivative wrapper.
-
-    >>> from climopy import ureg, quantify
-    >>> @quantify(('=x', '=y'), '=y / x ** {order}', order=1)
-    ... def deriv(x, y, order=1):
-    ...     return y / x ** order
-    >>> deriv(1 * ureg.m, 1 * ureg.s, order=2)
-    <Quantity(1.0, 'second / meter ** 2')>
-=======
     Driver function for `while_quantified` and `while_dequantified`.
     See above for the full documentation.
->>>>>>> c8240f53
     """
     # Handle singleton input or multiple input
     # NOTE: Pint cannot handle singleton-tuple of return value unit specifications.
@@ -337,15 +221,9 @@
                     # Add new unit string
                     units_fmt.append(unit)
 
-<<<<<<< HEAD
-            # Dequantify input
-            converter = _parse_args(units_in_fmt)
-            args_new, args_by_name = converter(args, strict)
-=======
             # Standardize input
-            converter = _pint_parse_args(units_in_fmt, quantify=quantify)
+            converter = _parse_args(units_in_fmt, quantify=quantify)
             args_new, definitions = converter(args, strict)
->>>>>>> c8240f53
 
             # Call main function and check output
             result = func(*args_new, **kwargs)
@@ -361,22 +239,10 @@
             result_quantify = any(isinstance(arg, ureg.Quantity) for arg in args)
             if not is_container_out:
                 result = (result,)
-<<<<<<< HEAD
-            pairs = tuple(_units_container(arg) for arg in units_out_fmt)
-            no_quantities = not any(isinstance(arg, ureg.Quantity) for arg in args)
-            units = tuple(
-                _replace_units(unit, args_by_name) if is_ref else unit
-                for (unit, is_ref) in pairs
-            )
-            result = tuple(
-                res if unit is None or no_quantities else ureg.Quantity(res, unit)
-                for unit, res in itertools.zip_longest(units, result)
-            )
-=======
             for res, unit in itertools.zip_longest(result, units_out_fmt):
-                container, is_ref = _pint_units_container(unit)
+                container, is_ref = _units_container(unit)
                 if is_ref:
-                    unit = _pint_replace_units(container, definitions)
+                    unit = _replace_units(container, definitions)
                 else:
                     unit = pint.Unit(container)
                 if isinstance(res, pint.Quantity):
@@ -386,7 +252,6 @@
                 if not result_quantify:
                     res = res.magnitude
                 result_new.append(res)
->>>>>>> c8240f53
 
             # Return sanitized values
             if not is_container_out:
