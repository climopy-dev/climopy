--- conflicted
+++ resolved
@@ -644,10 +644,7 @@
             pctile = np.array([50 - 0.5 * pctile, 50 + 0.5 * pctile])
         if pctile.shape[0] != 2 or pctile.ndim > 2:
             raise ValueError(f'Invalid percentiles {pctile}. Must be scalar or 2 x N.')
-<<<<<<< HEAD
         dof = dof if dof is None else np.array(dof)
-=======
->>>>>>> 0a0166c4
         dist = stats.norm() if dof is None else stats.t(df=dof)  # e.g. (M, N) d.o.f.
         dims = pctile.ndim + np.arange(sigma.ndim)
         pctile = np.expand_dims(pctile, tuple(dims))  # (2, 1, 1) or (2, K, 1, 1)
