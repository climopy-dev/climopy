--- conflicted
+++ resolved
@@ -761,11 +761,6 @@
 
         # Get optional adjustments for the reduction in effective
         # degrees of freedom associated with serial correlation.
-<<<<<<< HEAD
-        # NOTE: This follows Thompson et al. by applying autocorrelation factor
-        # to standard error instead of t statistics.
-=======
->>>>>>> 2bac8fe6
         if not adjust:  # no correction
             factor = 1
         else:  # serial correlation
